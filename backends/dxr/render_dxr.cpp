#include "render_dxr.h"
#include <algorithm>
#include <array>
#include <chrono>
#include <iomanip>
#include <iostream>
#include <numeric>
#include <sstream>
#include <string>
#include "util.h"
#include <glm/ext.hpp>

<<<<<<< HEAD
#include DXIL_EMBED_INCLUDE

#ifdef DXR_NG
const auto *RAYGEN_SHADER_NAME = L"RayGen_NG";
const auto *PRIMARY_MISS_SHADER_NAME = L"Miss_NG";
const auto *CLOSESTHIT_SHADER_NAME = L"ClosestHit_NG";
#elif defined(DXR_AO)
const auto *RAYGEN_SHADER_NAME = L"RayGen_AO";
const auto *PRIMARY_MISS_SHADER_NAME = L"Miss_AO";
const auto *SHADOW_MISS_SHADER_NAME = L"ShadowMiss_AO";
const auto *CLOSESTHIT_SHADER_NAME = L"ClosestHit_AO";

#else
const auto *RAYGEN_SHADER_NAME = L"RayGen";
const auto *PRIMARY_MISS_SHADER_NAME = L"Miss";
const auto *SHADOW_MISS_SHADER_NAME = L"ShadowMiss";
const auto *CLOSESTHIT_SHADER_NAME = L"ClosestHit";
#endif
=======
#ifdef ENABLE_PIX_RUNTIME
#include <pix3.h>
#endif

#define NUM_RAY_TYPES 2
>>>>>>> 67875450

using Microsoft::WRL::ComPtr;

RenderDXR::RenderDXR(DXDisplay *display) : device(display->device), native_display(true)
{
    create_device_objects(display);
}

RenderDXR::RenderDXR() : native_display(false)
{
    // Enable debugging for D3D12
#ifdef _DEBUG
    {
        ComPtr<ID3D12Debug> debug_controller;
        auto err = D3D12GetDebugInterface(IID_PPV_ARGS(&debug_controller));
        if (FAILED(err)) {
            std::cout << "Failed to enable debug layer!\n";
            throw std::runtime_error("get debug failed");
        }
        debug_controller->EnableDebugLayer();
    }
#endif

#ifdef _DEBUG
    uint32_t factory_flags = DXGI_CREATE_FACTORY_DEBUG;
#else
    uint32_t factory_flags = 0;
#endif
    CHECK_ERR(CreateDXGIFactory2(factory_flags, IID_PPV_ARGS(&factory)));

    device = dxr::create_dxr_device(factory);
    if (!device) {
        std::cout << "Failed to find DXR capable GPU!" << std::endl;
        throw std::runtime_error("Failed to find DXR capable device!");
    }
    create_device_objects();
}

RenderDXR::~RenderDXR()
{
    // Wait for any pending frames
    for (size_t i = 0; i < frame_fences.size(); ++i) {
        if (frame_signal_vals[i] != std::numeric_limits<uint32_t>::max() &&
            frame_fences[i]->GetCompletedValue() < frame_signal_vals[i]) {
            frame_fences[i]->SetEventOnCompletion(frame_signal_vals[i], frame_events[i]);
            WaitForSingleObject(frame_events[i], INFINITE);
        }
        CloseHandle(frame_events[i]);
    }
    CloseHandle(fence_evt);
}

std::string RenderDXR::name()
{
#ifdef DXR_NG
    return "DirectX Ray Tracing - NG" + std::to_string(NUM_PIXEL_SAMPLES);
#elif defined(DXR_AO)
    return "DirectX Ray Tracing - AO" + std::to_string(NUM_AO_SAMPLES);
#else
    return "DirectX Ray Tracing";
#endif
}

void RenderDXR::initialize(const int fb_width, const int fb_height)
{
    frame_id = 0;
    img.resize(fb_width * fb_height);

    render_target = dxr::Texture2D::device(device.Get(),
                                           glm::uvec2(fb_width, fb_height),
                                           D3D12_RESOURCE_STATE_UNORDERED_ACCESS,
                                           DXGI_FORMAT_R8G8B8A8_UNORM,
                                           D3D12_RESOURCE_FLAG_ALLOW_UNORDERED_ACCESS);

    accum_buffer = dxr::Texture2D::device(device.Get(),
                                          glm::uvec2(fb_width, fb_height),
                                          D3D12_RESOURCE_STATE_UNORDERED_ACCESS,
                                          DXGI_FORMAT_R32G32B32A32_FLOAT,
                                          D3D12_RESOURCE_FLAG_ALLOW_UNORDERED_ACCESS);

    // Allocate the readback buffer so we can read the image back to the CPU
    img_readback_buf = dxr::Buffer::readback(device.Get(),
                                             render_target.linear_row_pitch() * fb_height,
                                             D3D12_RESOURCE_STATE_COPY_DEST);

#ifdef REPORT_RAY_STATS
    ray_stats = dxr::Texture2D::device(device.Get(),
                                       glm::uvec2(fb_width, fb_height),
                                       D3D12_RESOURCE_STATE_UNORDERED_ACCESS,
                                       DXGI_FORMAT_R16_UINT,
                                       D3D12_RESOURCE_FLAG_ALLOW_UNORDERED_ACCESS);

    ray_stats_readback_buf = dxr::Buffer::readback(device.Get(),
                                                   ray_stats.linear_row_pitch() * fb_height,
                                                   D3D12_RESOURCE_STATE_COPY_DEST);
    ray_counts.resize(ray_stats.dims().x * ray_stats.dims().y, 0);
#endif

    if (rt_pipeline.get()) {
        build_descriptor_heap();
        // record_command_lists();
    }
}

void RenderDXR::set_scene(const Scene &scene)
{
    frame_id = 0;
#ifdef DXR_AO
    // For AO we need to compute the AO distance to use, we set it to 10% of the scene bounding
    // diagonal length
    glm::vec3 scene_min(std::numeric_limits<float>::infinity());
    glm::vec3 scene_max(-std::numeric_limits<float>::infinity());
#endif
    // TODO: We can actually run all these uploads and BVH builds in parallel
    // using multiple command lists, as long as the BVH builds don't need so
    // much build + scratch that we run out of GPU memory.
    // Some helpers for managing the temp upload heap buf allocation and queuing of
    // the commands would help to make it easier to write the parallel load version
    for (const auto &mesh : scene.meshes) {
        std::vector<dxr::Geometry> geometries;
        for (const auto &geom : mesh.geometries) {
#ifdef DXR_AO
            // A parallel reduction would be nicer here for big scenes
            for (const auto &v : geom.vertices) {
                scene_min = glm::min(v, scene_min);
                scene_max = glm::max(v, scene_max);
            }
#endif
            // Upload the mesh to the vertex buffer, build accel structures
            // Place the data in an upload heap first, then do a GPU-side copy
            // into a default heap (resident in VRAM)
            dxr::Buffer upload_verts =
                dxr::Buffer::upload(device.Get(),
                                    geom.vertices.size() * sizeof(glm::vec3),
                                    D3D12_RESOURCE_STATE_GENERIC_READ);
            dxr::Buffer upload_indices =
                dxr::Buffer::upload(device.Get(),
                                    geom.indices.size() * sizeof(glm::uvec3),
                                    D3D12_RESOURCE_STATE_GENERIC_READ);

            // Copy vertex and index data into the upload buffers
            std::memcpy(upload_verts.map(), geom.vertices.data(), upload_verts.size());
            std::memcpy(upload_indices.map(), geom.indices.data(), upload_indices.size());
            upload_verts.unmap();
            upload_indices.unmap();

            dxr::Buffer upload_uvs;
            if (!geom.uvs.empty()) {
                upload_uvs = dxr::Buffer::upload(device.Get(),
                                                 geom.uvs.size() * sizeof(glm::vec2),
                                                 D3D12_RESOURCE_STATE_GENERIC_READ);
                std::memcpy(upload_uvs.map(), geom.uvs.data(), upload_uvs.size());
                upload_uvs.unmap();
            }

            dxr::Buffer upload_normals;
            if (!geom.normals.empty()) {
                upload_normals = dxr::Buffer::upload(device.Get(),
                                                     geom.normals.size() * sizeof(glm::vec3),
                                                     D3D12_RESOURCE_STATE_GENERIC_READ);
                std::memcpy(upload_normals.map(), geom.normals.data(), upload_normals.size());
                upload_normals.unmap();
            }

            // Allocate GPU side buffers for the data so we can have it resident in VRAM
            dxr::Buffer vertex_buf = dxr::Buffer::device(
                device.Get(), upload_verts.size(), D3D12_RESOURCE_STATE_COPY_DEST);
            dxr::Buffer index_buf = dxr::Buffer::device(
                device.Get(), upload_indices.size(), D3D12_RESOURCE_STATE_COPY_DEST);

            CHECK_ERR(cmd_list->Reset(cmd_allocator.Get(), nullptr));

            // Enqueue the copy into GPU memory
            cmd_list->CopyResource(vertex_buf.get(), upload_verts.get());
            cmd_list->CopyResource(index_buf.get(), upload_indices.get());

            dxr::Buffer uv_buf;
            if (!geom.uvs.empty()) {
                uv_buf = dxr::Buffer::device(
                    device.Get(), upload_uvs.size(), D3D12_RESOURCE_STATE_COPY_DEST);
                cmd_list->CopyResource(uv_buf.get(), upload_uvs.get());
            }

            dxr::Buffer normal_buf;
            if (!geom.normals.empty()) {
                normal_buf = dxr::Buffer::device(
                    device.Get(), upload_normals.size(), D3D12_RESOURCE_STATE_COPY_DEST);
                cmd_list->CopyResource(normal_buf.get(), upload_normals.get());
            }

            // Barriers to wait for the copies to finish before building the accel. structs
            {
                std::vector<D3D12_RESOURCE_BARRIER> b;
                b.push_back(barrier_transition(
                    vertex_buf, D3D12_RESOURCE_STATE_NON_PIXEL_SHADER_RESOURCE));
                b.push_back(barrier_transition(
                    index_buf, D3D12_RESOURCE_STATE_NON_PIXEL_SHADER_RESOURCE));
                if (!geom.uvs.empty()) {
                    b.push_back(barrier_transition(
                        uv_buf, D3D12_RESOURCE_STATE_NON_PIXEL_SHADER_RESOURCE));
                };
                if (!geom.normals.empty()) {
                    b.push_back(barrier_transition(
                        normal_buf, D3D12_RESOURCE_STATE_NON_PIXEL_SHADER_RESOURCE));
                };
                cmd_list->ResourceBarrier(b.size(), b.data());
            }

            geometries.emplace_back(vertex_buf, index_buf, normal_buf, uv_buf);

            // TODO: Some possible perf improvements: We can run all the upload of
            // index data in parallel, and the BVH building in parallel for all the
            // geometries. This should help for some large scenes, though with the assumption
            // that the entire build space for all the bottom level stuff can fit on the GPU.
            // For large scenes it would be best to monitor the available space needed for
            // the queued builds vs. the available GPU memory and then run stuff and compact
            // when we start getting full.
            CHECK_ERR(cmd_list->Close());
            ID3D12CommandList *cmd_lists = cmd_list.Get();
            cmd_queue->ExecuteCommandLists(1, &cmd_lists);
            sync_gpu();
        }

        meshes.emplace_back(geometries);

        CHECK_ERR(cmd_list->Reset(cmd_allocator.Get(), nullptr));
        meshes.back().enqeue_build(device.Get(), cmd_list.Get());
        CHECK_ERR(cmd_list->Close());
        ID3D12CommandList *cmd_lists = cmd_list.Get();
        cmd_queue->ExecuteCommandLists(1, &cmd_lists);
        sync_gpu();

        CHECK_ERR(cmd_list->Reset(cmd_allocator.Get(), nullptr));

        meshes.back().enqueue_compaction(device.Get(), cmd_list.Get());
        CHECK_ERR(cmd_list->Close());
        cmd_queue->ExecuteCommandLists(1, &cmd_lists);
        sync_gpu();

        meshes.back().finalize();
    }

#ifdef DXR_AO
    ao_distance = .1f * glm::length(scene_max - scene_min);
    std::cout << "Scene bounds: " << glm::to_string(scene_min) << " to "
              << glm::to_string(scene_max) << "\n"
              << "AO distance = " << ao_distance << "\n";
#endif

    parameterized_meshes = scene.parameterized_meshes;
    std::vector<uint32_t> parameterized_mesh_sbt_offsets;
    {
        // Compute the offsets each parameterized mesh will be written too in the SBT,
        // these are then the instance SBT offsets shared by each instance
        uint32_t offset = 0;
        for (const auto &pm : parameterized_meshes) {
            parameterized_mesh_sbt_offsets.push_back(offset);
            offset += meshes[pm.mesh_id].geometries.size();
        }
    }

    // TODO: May be best to move this into the top-level BVH build step,
    // and have it take the parameterized mesh info as well, similar to what
    // I have in the Metal backend
    auto upload_instance_buf = dxr::Buffer::upload(
        device.Get(),
        align_to(scene.instances.size() * sizeof(D3D12_RAYTRACING_INSTANCE_DESC),
                 D3D12_RAYTRACING_INSTANCE_DESCS_BYTE_ALIGNMENT),
        D3D12_RESOURCE_STATE_GENERIC_READ);
    {
        // TODO: We want to keep some of the instance to BLAS mapping info for setting up the
        // hitgroups/sbt so the toplevel bvh can become something a bit higher-level to manage
        // this and filling out the instance buffers
        // Write the data about our instance
        D3D12_RAYTRACING_INSTANCE_DESC *buf =
            static_cast<D3D12_RAYTRACING_INSTANCE_DESC *>(upload_instance_buf.map());

        for (size_t i = 0; i < scene.instances.size(); ++i) {
            const auto &inst = scene.instances[i];
            buf[i].InstanceID = i;
            buf[i].InstanceContributionToHitGroupIndex =
                parameterized_mesh_sbt_offsets[inst.parameterized_mesh_id];
            buf[i].Flags = D3D12_RAYTRACING_INSTANCE_FLAG_FORCE_OPAQUE;
            buf[i].AccelerationStructure =
                meshes[parameterized_meshes[inst.parameterized_mesh_id].mesh_id]
                    ->GetGPUVirtualAddress();
            buf[i].InstanceMask = 0xff;

            // Note: D3D matrices are row-major
            std::memset(buf[i].Transform, 0, sizeof(buf[i].Transform));
            const glm::mat4 m = glm::transpose(inst.transform);
            for (int r = 0; r < 3; ++r) {
                for (int c = 0; c < 4; ++c) {
                    buf[i].Transform[r][c] = m[r][c];
                }
            }
        }
        upload_instance_buf.unmap();
    }

    // Copy instance data to the device heap
    instance_buf = dxr::Buffer::device(
        device.Get(),
        align_to(scene.instances.size() * sizeof(D3D12_RAYTRACING_INSTANCE_DESC),
                 D3D12_RAYTRACING_INSTANCE_DESCS_BYTE_ALIGNMENT),
        D3D12_RESOURCE_STATE_COPY_DEST);
    {
        CHECK_ERR(cmd_list->Reset(cmd_allocator.Get(), nullptr));

        // Enqueue the copy into GPU memory
        cmd_list->CopyResource(instance_buf.get(), upload_instance_buf.get());

        auto b =
            barrier_transition(instance_buf, D3D12_RESOURCE_STATE_NON_PIXEL_SHADER_RESOURCE);

        cmd_list->ResourceBarrier(1, &b);

        CHECK_ERR(cmd_list->Close());
        ID3D12CommandList *cmd_lists = cmd_list.Get();
        cmd_queue->ExecuteCommandLists(1, &cmd_lists);
        sync_gpu();
    }

    // Now build the top level acceleration structure on our instance
    scene_bvh = dxr::TopLevelBVH(instance_buf, scene.instances);

    CHECK_ERR(cmd_list->Reset(cmd_allocator.Get(), nullptr));
    scene_bvh.enqeue_build(device.Get(), cmd_list.Get());
    CHECK_ERR(cmd_list->Close());

    ID3D12CommandList *cmd_lists = cmd_list.Get();
    cmd_queue->ExecuteCommandLists(1, &cmd_lists);
    sync_gpu();

    scene_bvh.finalize();

    // Upload the textures
    for (const auto &t : scene.textures) {
        const DXGI_FORMAT format = t.color_space == SRGB ? DXGI_FORMAT_R8G8B8A8_UNORM_SRGB
                                                         : DXGI_FORMAT_R8G8B8A8_UNORM;

        dxr::Texture2D tex = dxr::Texture2D::device(device.Get(),
                                                    glm::uvec2(t.width, t.height),
                                                    D3D12_RESOURCE_STATE_COPY_DEST,
                                                    format);

        dxr::Buffer tex_upload = dxr::Buffer::upload(device.Get(),
                                                     tex.linear_row_pitch() * t.height,
                                                     D3D12_RESOURCE_STATE_GENERIC_READ);

        // TODO: Some better texture upload handling here, and readback for handling the row
        // pitch stuff
        if (tex.linear_row_pitch() == t.width * tex.pixel_size()) {
            std::memcpy(tex_upload.map(), t.img.data(), tex_upload.size());
        } else {
            uint8_t *buf = static_cast<uint8_t *>(tex_upload.map());
            for (uint32_t y = 0; y < t.height; ++y) {
                std::memcpy(buf + y * tex.linear_row_pitch(),
                            t.img.data() + y * t.width * tex.pixel_size(),
                            t.width * tex.pixel_size());
            }
        }
        tex_upload.unmap();

        // TODO: We can upload these textures at once as well
        CHECK_ERR(cmd_list->Reset(cmd_allocator.Get(), nullptr));

        tex.upload(cmd_list.Get(), tex_upload);
        auto b = barrier_transition(tex, D3D12_RESOURCE_STATE_GENERIC_READ);
        cmd_list->ResourceBarrier(1, &b);

        CHECK_ERR(cmd_list->Close());
        cmd_queue->ExecuteCommandLists(1, &cmd_lists);
        sync_gpu();

        textures.push_back(tex);
    }

    // Upload the material data
    CHECK_ERR(cmd_list->Reset(cmd_allocator.Get(), nullptr));
    {
        dxr::Buffer mat_upload_buf =
            dxr::Buffer::upload(device.Get(),
                                scene.materials.size() * sizeof(DisneyMaterial),
                                D3D12_RESOURCE_STATE_GENERIC_READ);
        std::memcpy(mat_upload_buf.map(), scene.materials.data(), mat_upload_buf.size());
        mat_upload_buf.unmap();

        material_param_buf = dxr::Buffer::device(
            device.Get(), mat_upload_buf.size(), D3D12_RESOURCE_STATE_COPY_DEST);

        cmd_list->CopyResource(material_param_buf.get(), mat_upload_buf.get());
        auto b = barrier_transition(material_param_buf, D3D12_RESOURCE_STATE_GENERIC_READ);
        cmd_list->ResourceBarrier(1, &b);

        CHECK_ERR(cmd_list->Close());
        cmd_queue->ExecuteCommandLists(1, &cmd_lists);
        sync_gpu();
    }

    // Upload the light data
    CHECK_ERR(cmd_list->Reset(cmd_allocator.Get(), nullptr));
    {
        dxr::Buffer light_upload_buf =
            dxr::Buffer::upload(device.Get(),
                                scene.lights.size() * sizeof(QuadLight),
                                D3D12_RESOURCE_STATE_GENERIC_READ);
        std::memcpy(light_upload_buf.map(), scene.lights.data(), light_upload_buf.size());
        light_upload_buf.unmap();

        light_buf = dxr::Buffer::device(
            device.Get(), light_upload_buf.size(), D3D12_RESOURCE_STATE_COPY_DEST);

        cmd_list->CopyResource(light_buf.get(), light_upload_buf.get());
        auto b = barrier_transition(light_buf, D3D12_RESOURCE_STATE_GENERIC_READ);
        cmd_list->ResourceBarrier(1, &b);

        CHECK_ERR(cmd_list->Close());
        cmd_queue->ExecuteCommandLists(1, &cmd_lists);
        sync_gpu();
    }

    build_shader_resource_heap();
    build_raytracing_pipeline();
    build_shader_binding_table();
    build_descriptor_heap();
    // record_command_lists();
}

RenderStats RenderDXR::render(const glm::vec3 &pos,
                              const glm::vec3 &dir,
                              const glm::vec3 &up,
                              const float fovy,
                              const bool camera_changed,
                              const bool readback_framebuffer)
{
    using namespace std::chrono;
    RenderStats stats;

    // TODO: probably just pass frame_id directly
    if (camera_changed) {
        frame_id = 0;
        update_view_parameters(pos, dir, up, fovy);
    }

    active_render_cmd_allocator = render_cmd_allocators[active_set];
    active_render_cmd_list = render_cmd_lists[active_set];

    // auto start = high_resolution_clock::now();
    // ID3D12CommandList *render_cmds = render_cmd_list.Get();
    // cmd_queue->ExecuteCommandLists(1, &render_cmds);

    // Signal specifically on the completion of the ray tracing work so we can time it
    // separately from the image readback
    // const uint64_t render_signal_val = fence_value++;
    // CHECK_ERR(cmd_queue->Signal(fence.Get(), render_signal_val));

#ifdef REPORT_RAY_STATS
    const bool need_readback = true;
#else
    const bool need_readback = !native_display || readback_framebuffer;
#endif

    if (false) {
        ID3D12CommandList *readback_cmds = readback_cmd_list.Get();
        cmd_queue->ExecuteCommandLists(1, &readback_cmds);
    }

#if 0
    if (fence->GetCompletedValue() < render_signal_val) {
        CHECK_ERR(fence->SetEventOnCompletion(render_signal_val, fence_evt));
        WaitForSingleObject(fence_evt, INFINITE);
    }
    auto end = high_resolution_clock::now();
    stats.render_time = duration_cast<nanoseconds>(end - start).count() * 1.0e-6;
#endif
    // Wait for the image readback commands to complete as well
    // sync_gpu();

    ++frame_id;
    return stats;
}

RenderStats RenderDXR::readback_render_stats(const bool readback_framebuffer)
{
    RenderStats stats;

#ifdef REPORT_RAY_STATS
    const bool need_readback = true;
#else
    const bool need_readback = !native_display || readback_framebuffer;
#endif

    // Readback the oldest frame we submitted
    const uint32_t readback_set = (active_set + 1) % N_FRAMES_IN_FLIGHT;
    active_set = (active_set + 1) % N_FRAMES_IN_FLIGHT;

    // If the frame hasn't been rendered yet we don't have anything to wait for
    if (frame_signal_vals[readback_set] == std::numeric_limits<uint32_t>::max()) {
        return stats;
    }

    if (frame_fences[readback_set]->GetCompletedValue() < frame_signal_vals[readback_set]) {
        CHECK_ERR(frame_fences[readback_set]->SetEventOnCompletion(
            frame_signal_vals[readback_set], frame_events[readback_set]));
        WaitForSingleObject(frame_events[readback_set], INFINITE);
    }
    // Read back the timestamps for DispatchRays to compute the true time spent rendering
    {
        const uint64_t *timestamps =
            static_cast<const uint64_t *>(query_resolve_buffers[readback_set].map());
        uint64_t timestamp_freq = 0;
        cmd_queue->GetTimestampFrequency(&timestamp_freq);

        const uint64_t delta = timestamps[1] - timestamps[0];
        const double elapsed_time = static_cast<double>(delta) / timestamp_freq * 1e3;
        stats.render_time = elapsed_time;

        query_resolve_buffers[readback_set].unmap();
    }
    if (need_readback) {
        // Map the readback buf and copy out the rendered image
        // We may have needed some padding for the readback buffer, so we might have to read
        // row by row.
        if (render_target.linear_row_pitch() ==
            render_target.dims().x * render_target.pixel_size()) {
            std::memcpy(img.data(), img_readback_buf.map(), img_readback_buf.size());
        } else {
            uint8_t *buf = static_cast<uint8_t *>(img_readback_buf.map());
            for (uint32_t y = 0; y < render_target.dims().y; ++y) {
                std::memcpy(img.data() + y * render_target.dims().x,
                            buf + y * render_target.linear_row_pitch(),
                            render_target.dims().x * render_target.pixel_size());
            }
        }
        img_readback_buf.unmap();
    }

#ifdef REPORT_RAY_STATS
    if (ray_stats.linear_row_pitch() == ray_stats.dims().x * ray_stats.pixel_size()) {
        std::memcpy(
            ray_counts.data(), ray_stats_readback_buf.map(), ray_stats_readback_buf.size());
    } else {
        uint8_t *buf = static_cast<uint8_t *>(ray_stats_readback_buf.map());
        for (uint32_t y = 0; y < ray_stats.dims().y; ++y) {
            std::memcpy(ray_counts.data() + y * ray_stats.dims().x,
                        buf + y * ray_stats.linear_row_pitch(),
                        ray_stats.dims().x * ray_stats.pixel_size());
        }
    }
    ray_stats_readback_buf.unmap();

    const uint64_t total_rays =
        std::accumulate(ray_counts.begin(),
                        ray_counts.end(),
                        uint64_t(0),
                        [](const uint64_t &total, const uint16_t &c) { return total + c; });
    stats.rays_per_second = total_rays / (stats.render_time * 1.0e-3);
#endif
    return stats;
}

void RenderDXR::create_device_objects(DXDisplay *display)
{
    device->CreateFence(0, D3D12_FENCE_FLAG_NONE, IID_PPV_ARGS(&fence));
    fence_evt = CreateEvent(nullptr, false, false, nullptr);

    for (size_t i = 0; i < frame_events.size(); ++i) {
        device->CreateFence(0, D3D12_FENCE_FLAG_NONE, IID_PPV_ARGS(&frame_fences[i]));
        frame_events[i] = CreateEvent(nullptr, false, false, nullptr);
    }
    frame_signal_vals.fill(std::numeric_limits<uint32_t>::max());

    // Create the command queue and command allocator
    if (!display) {
        D3D12_COMMAND_QUEUE_DESC queue_desc = {0};
        queue_desc.Flags = D3D12_COMMAND_QUEUE_FLAG_NONE;
        queue_desc.Type = D3D12_COMMAND_LIST_TYPE_DIRECT;
        CHECK_ERR(device->CreateCommandQueue(&queue_desc, IID_PPV_ARGS(&cmd_queue)));
    } else {
        cmd_queue = display->cmd_queue;
    }
    CHECK_ERR(device->CreateCommandAllocator(D3D12_COMMAND_LIST_TYPE_DIRECT,
                                             IID_PPV_ARGS(&cmd_allocator)));

    for (size_t i = 0; i < render_cmd_allocators.size(); ++i) {
        CHECK_ERR(device->CreateCommandAllocator(D3D12_COMMAND_LIST_TYPE_DIRECT,
                                                 IID_PPV_ARGS(&render_cmd_allocators[i])));
    }
    CHECK_ERR(device->CreateCommandAllocator(D3D12_COMMAND_LIST_TYPE_DIRECT,
                                             IID_PPV_ARGS(&readback_cmd_allocator)));

    // Make the command lists
    CHECK_ERR(device->CreateCommandList(0,
                                        D3D12_COMMAND_LIST_TYPE_DIRECT,
                                        cmd_allocator.Get(),
                                        nullptr,
                                        IID_PPV_ARGS(&cmd_list)));
    CHECK_ERR(cmd_list->Close());

    for (size_t i = 0; i < render_cmd_lists.size(); ++i) {
        CHECK_ERR(device->CreateCommandList(0,
                                            D3D12_COMMAND_LIST_TYPE_DIRECT,
                                            cmd_allocator.Get(),
                                            nullptr,
                                            IID_PPV_ARGS(&render_cmd_lists[i])));

        CHECK_ERR(render_cmd_lists[i]->Close());
    }

    CHECK_ERR(device->CreateCommandList(0,
                                        D3D12_COMMAND_LIST_TYPE_DIRECT,
                                        cmd_allocator.Get(),
                                        nullptr,
                                        IID_PPV_ARGS(&readback_cmd_list)));
    CHECK_ERR(readback_cmd_list->Close());

    // Allocate a constants buffer for the view parameters.
    // These are write once, read once (assumed to change each frame).
    // The params will be:
    // vec4 cam_pos
    // vec4 cam_du
    // vec4 cam_dv
    // vec4 cam_dir_top_left
    // uint32_t frame_id
    view_param_upload_buf = dxr::Buffer::upload(
        device.Get(),
        align_to(5 * sizeof(glm::vec4), D3D12_CONSTANT_BUFFER_DATA_PLACEMENT_ALIGNMENT),
        D3D12_RESOURCE_STATE_GENERIC_READ);

    // Testing perf of having view params on the device as well
    view_param_device_buf = dxr::Buffer::device(
        device.Get(),
        align_to(5 * sizeof(glm::vec4), D3D12_CONSTANT_BUFFER_DATA_PLACEMENT_ALIGNMENT),
        D3D12_RESOURCE_STATE_NON_PIXEL_SHADER_RESOURCE);

    // Our query heap will store two timestamps, the time that DispatchRays starts and the
    // time it ends
    D3D12_QUERY_HEAP_DESC timing_query_heap_desc = {};
    timing_query_heap_desc.Count = render_cmd_allocators.size() * 2;
    timing_query_heap_desc.Type = D3D12_QUERY_HEAP_TYPE_TIMESTAMP;
    device->CreateQueryHeap(&timing_query_heap_desc, IID_PPV_ARGS(&timing_query_heap));

    // Buffer to readback query results in to
    for (size_t i = 0; i < query_resolve_buffers.size(); ++i) {
        query_resolve_buffers[i] = dxr::Buffer::readback(
            device.Get(), sizeof(uint64_t) * 2, D3D12_RESOURCE_STATE_COPY_DEST);
    }
}

void RenderDXR::build_raytracing_pipeline()
{
#ifdef DXR_NG
    dxr::ShaderLibrary shader_library(
        SHADER_BYTECODE_NAME,
        sizeof(SHADER_BYTECODE_NAME),
        {RAYGEN_SHADER_NAME, PRIMARY_MISS_SHADER_NAME, CLOSESTHIT_SHADER_NAME});
#else
    dxr::ShaderLibrary shader_library(SHADER_BYTECODE_NAME,
                                      sizeof(SHADER_BYTECODE_NAME),
                                      {RAYGEN_SHADER_NAME,
                                       PRIMARY_MISS_SHADER_NAME,
                                       SHADOW_MISS_SHADER_NAME,
                                       CLOSESTHIT_SHADER_NAME});
#endif

    dxr::RootSignature global_root_sig =
        dxr::RootSignatureBuilder::global().create(device.Get());

    // Create the root signature for our ray gen shader
    dxr::RootSignature raygen_root_sig =
        dxr::RootSignatureBuilder::local()
            .add_constants("SceneParams", 1, 1, 0)
            .add_desc_heap("cbv_srv_uav_heap", raygen_desc_heap)
            .add_desc_heap("sampler_heap", raygen_sampler_heap)
            .create(device.Get());

    // Create the root signature for our closest hit function
    dxr::RootSignature hitgroup_root_sig = dxr::RootSignatureBuilder::local()
                                               .add_srv("vertex_buf", 0, 1)
                                               .add_srv("index_buf", 1, 1)
                                               .add_srv("normal_buf", 2, 1)
                                               .add_srv("uv_buf", 3, 1)
                                               .add_constants("MeshData", 0, 3, 1)
                                               .create(device.Get());

#ifdef DXR_NG
    dxr::RTPipelineBuilder rt_pipeline_builder =
        dxr::RTPipelineBuilder()
            .set_global_root_sig(global_root_sig)
            .add_shader_library(shader_library)
            .set_ray_gen(RAYGEN_SHADER_NAME)
            .add_miss_shader(PRIMARY_MISS_SHADER_NAME)
            .set_shader_root_sig({RAYGEN_SHADER_NAME}, raygen_root_sig)
            .configure_shader_payload(
                shader_library.export_names(), 4 * sizeof(float), 2 * sizeof(float))
            .set_max_recursion(1);
#else
    dxr::RTPipelineBuilder rt_pipeline_builder =
        dxr::RTPipelineBuilder()
            .set_global_root_sig(global_root_sig)
            .add_shader_library(shader_library)
            .set_ray_gen(RAYGEN_SHADER_NAME)
            .add_miss_shader(PRIMARY_MISS_SHADER_NAME)
            .add_miss_shader(SHADOW_MISS_SHADER_NAME)
            .set_shader_root_sig({RAYGEN_SHADER_NAME}, raygen_root_sig)
#ifdef DXR_AO
            .configure_shader_payload(
                shader_library.export_names(), 4 * sizeof(float), 2 * sizeof(float))
#else
            .configure_shader_payload(
                shader_library.export_names(), 8 * sizeof(float), 2 * sizeof(float))
#endif
            .set_max_recursion(1);
#endif

    // Setup hit groups and shader root signatures for our instances.
    // For now this is also easy since they all share the same programs and root
    // signatures, but we just need different hitgroups to set the different params for the
    // meshes
    std::vector<std::wstring> hg_names;
    for (size_t i = 0; i < parameterized_meshes.size(); ++i) {
        const auto &pm = parameterized_meshes[i];
        for (size_t j = 0; j < meshes[pm.mesh_id].geometries.size(); ++j) {
            const std::wstring hg_name =
                L"HitGroup_param_mesh" + std::to_wstring(i) + L"_geom" + std::to_wstring(j);
            hg_names.push_back(hg_name);

            rt_pipeline_builder.add_hit_group({dxr::HitGroup(
                hg_name, D3D12_HIT_GROUP_TYPE_TRIANGLES, CLOSESTHIT_SHADER_NAME)});
        }
    }
    rt_pipeline_builder.set_shader_root_sig(hg_names, hitgroup_root_sig);

    rt_pipeline = rt_pipeline_builder.create(device.Get());
}

void RenderDXR::build_shader_resource_heap()
{
    // The CBV/SRV/UAV resource heap has the pointers/views things to our output image
    // buffer and the top level acceleration structure, and any textures
    raygen_desc_heap = dxr::DescriptorHeapBuilder()
#if REPORT_RAY_STATS
                           .add_uav_range(3, 0, 0)
#else
                           .add_uav_range(2, 0, 0)
#endif
                           .add_srv_range(3, 0, 0)
                           .add_cbv_range(1, 0, 0)
                           .add_srv_range(!textures.empty() ? textures.size() : 1, 3, 0)
                           .create(device.Get());

    raygen_sampler_heap =
        dxr::DescriptorHeapBuilder().add_sampler_range(1, 0, 0).create(device.Get());
}

void RenderDXR::build_shader_binding_table()
{
    rt_pipeline.map_shader_table();
    {
        uint8_t *map = rt_pipeline.shader_record(RAYGEN_SHADER_NAME);
        const dxr::RootSignature *sig = rt_pipeline.shader_signature(RAYGEN_SHADER_NAME);

#ifdef DXR_AO
        std::memcpy(map + sig->offset("SceneParams"), &ao_distance, sizeof(float));
#else
        const uint32_t num_lights = light_buf.size() / sizeof(QuadLight);
        std::memcpy(map + sig->offset("SceneParams"), &num_lights, sizeof(uint32_t));
#endif

        // Is writing the descriptor heap handle actually needed? It seems to not matter
        // if this is written or not
        D3D12_GPU_DESCRIPTOR_HANDLE desc_heap_handle =
            raygen_desc_heap->GetGPUDescriptorHandleForHeapStart();
        std::memcpy(map + sig->offset("cbv_srv_uav_heap"),
                    &desc_heap_handle,
                    sizeof(D3D12_GPU_DESCRIPTOR_HANDLE));

        desc_heap_handle = raygen_sampler_heap->GetGPUDescriptorHandleForHeapStart();
        std::memcpy(map + sig->offset("sampler_heap"),
                    &desc_heap_handle,
                    sizeof(D3D12_GPU_DESCRIPTOR_HANDLE));
    }
    for (size_t i = 0; i < parameterized_meshes.size(); ++i) {
        const auto &pm = parameterized_meshes[i];
        for (size_t j = 0; j < meshes[pm.mesh_id].geometries.size(); ++j) {
            const std::wstring hg_name =
                L"HitGroup_param_mesh" + std::to_wstring(i) + L"_geom" + std::to_wstring(j);

            auto &geom = meshes[pm.mesh_id].geometries[j];

            uint8_t *map = rt_pipeline.shader_record(hg_name);
            const dxr::RootSignature *sig = rt_pipeline.shader_signature(hg_name);

            D3D12_GPU_VIRTUAL_ADDRESS gpu_handle = geom.vertex_buf->GetGPUVirtualAddress();
            std::memcpy(map + sig->offset("vertex_buf"),
                        &gpu_handle,
                        sizeof(D3D12_GPU_DESCRIPTOR_HANDLE));

            gpu_handle = geom.index_buf->GetGPUVirtualAddress();
            std::memcpy(map + sig->offset("index_buf"),
                        &gpu_handle,
                        sizeof(D3D12_GPU_DESCRIPTOR_HANDLE));

            if (geom.normal_buf.size() != 0) {
                gpu_handle = geom.normal_buf->GetGPUVirtualAddress();
            } else {
                gpu_handle = 0;
            }
            std::memcpy(map + sig->offset("normal_buf"),
                        &gpu_handle,
                        sizeof(D3D12_GPU_DESCRIPTOR_HANDLE));

            if (geom.uv_buf.size() != 0) {
                gpu_handle = geom.uv_buf->GetGPUVirtualAddress();
            } else {
                gpu_handle = 0;
            }
            std::memcpy(
                map + sig->offset("uv_buf"), &gpu_handle, sizeof(D3D12_GPU_DESCRIPTOR_HANDLE));

            const std::array<uint32_t, 3> mesh_data = {
                uint32_t(geom.normal_buf.size() / sizeof(glm::vec3)),
                uint32_t(geom.uv_buf.size() / sizeof(glm::vec2)),
                pm.material_ids[j]};
            std::memcpy(map + sig->offset("MeshData"),
                        mesh_data.data(),
                        mesh_data.size() * sizeof(uint32_t));
        }
    }
    rt_pipeline.unmap_shader_table();

    CHECK_ERR(cmd_list->Reset(cmd_allocator.Get(), nullptr));
    rt_pipeline.upload_shader_table(cmd_list.Get());
    std::array<ID3D12CommandList *, 1> cmd_lists = {cmd_list.Get()};
    CHECK_ERR(cmd_list->Close());
    cmd_queue->ExecuteCommandLists(cmd_lists.size(), cmd_lists.data());
    sync_gpu();
}

void RenderDXR::update_view_parameters(const glm::vec3 &pos,
                                       const glm::vec3 &dir,
                                       const glm::vec3 &up,
                                       const float fovy)
{
    camera_params_dirty = true;
    glm::vec2 img_plane_size;
    img_plane_size.y = 2.f * std::tan(glm::radians(0.5f * fovy));
    img_plane_size.x =
        img_plane_size.y * static_cast<float>(render_target.dims().x) / render_target.dims().y;

    const glm::vec3 dir_du = glm::normalize(glm::cross(dir, up)) * img_plane_size.x;
    const glm::vec3 dir_dv = -glm::normalize(glm::cross(dir_du, dir)) * img_plane_size.y;
    const glm::vec3 dir_top_left = dir - 0.5f * dir_du - 0.5f * dir_dv;

    uint8_t *buf = static_cast<uint8_t *>(view_param_upload_buf.map());
    {
        glm::vec4 *vecs = reinterpret_cast<glm::vec4 *>(buf);
        vecs[0] = glm::vec4(pos, 0.f);
        vecs[1] = glm::vec4(dir_du, 0.f);
        vecs[2] = glm::vec4(dir_dv, 0.f);
        vecs[3] = glm::vec4(dir_top_left, 0.f);
    }
    {
        uint32_t *fid = reinterpret_cast<uint32_t *>(buf + 4 * sizeof(glm::vec4));
        *fid = frame_id;
    }

    view_param_upload_buf.unmap();
}

void RenderDXR::build_descriptor_heap()
{
    D3D12_CPU_DESCRIPTOR_HANDLE heap_handle = raygen_desc_heap.cpu_desc_handle();

    D3D12_UNORDERED_ACCESS_VIEW_DESC uav_desc = {0};

    // Render target
    uav_desc.ViewDimension = D3D12_UAV_DIMENSION_TEXTURE2D;
    device->CreateUnorderedAccessView(render_target.get(), nullptr, &uav_desc, heap_handle);
    heap_handle.ptr +=
        device->GetDescriptorHandleIncrementSize(D3D12_DESCRIPTOR_HEAP_TYPE_CBV_SRV_UAV);

    // Accum buffer
    device->CreateUnorderedAccessView(accum_buffer.get(), nullptr, &uav_desc, heap_handle);
    heap_handle.ptr +=
        device->GetDescriptorHandleIncrementSize(D3D12_DESCRIPTOR_HEAP_TYPE_CBV_SRV_UAV);

#ifdef REPORT_RAY_STATS
    // Ray stats buffer
    device->CreateUnorderedAccessView(ray_stats.get(), nullptr, &uav_desc, heap_handle);
    heap_handle.ptr +=
        device->GetDescriptorHandleIncrementSize(D3D12_DESCRIPTOR_HEAP_TYPE_CBV_SRV_UAV);
#endif

    // Write the TLAS after the output image in the heap
    {
        D3D12_SHADER_RESOURCE_VIEW_DESC tlas_desc = {0};
        tlas_desc.Format = DXGI_FORMAT_UNKNOWN;
        tlas_desc.ViewDimension = D3D12_SRV_DIMENSION_RAYTRACING_ACCELERATION_STRUCTURE;
        tlas_desc.Shader4ComponentMapping = D3D12_DEFAULT_SHADER_4_COMPONENT_MAPPING;
        tlas_desc.RaytracingAccelerationStructure.Location = scene_bvh->GetGPUVirtualAddress();
        device->CreateShaderResourceView(nullptr, &tlas_desc, heap_handle);
        heap_handle.ptr +=
            device->GetDescriptorHandleIncrementSize(D3D12_DESCRIPTOR_HEAP_TYPE_CBV_SRV_UAV);
    }

    // Write the material params buffer view
    {
        D3D12_SHADER_RESOURCE_VIEW_DESC srv_desc = {0};
        srv_desc.Format = DXGI_FORMAT_UNKNOWN;
        srv_desc.ViewDimension = D3D12_SRV_DIMENSION_BUFFER;
        srv_desc.Shader4ComponentMapping = D3D12_DEFAULT_SHADER_4_COMPONENT_MAPPING;
        srv_desc.Buffer.FirstElement = 0;
        srv_desc.Buffer.NumElements = material_param_buf.size() / sizeof(DisneyMaterial);
        srv_desc.Buffer.StructureByteStride = sizeof(DisneyMaterial);
        srv_desc.Buffer.Flags = D3D12_BUFFER_SRV_FLAG_NONE;
        device->CreateShaderResourceView(material_param_buf.get(), &srv_desc, heap_handle);
        heap_handle.ptr +=
            device->GetDescriptorHandleIncrementSize(D3D12_DESCRIPTOR_HEAP_TYPE_CBV_SRV_UAV);
    }

    // Write the light params buffer view
    {
        D3D12_SHADER_RESOURCE_VIEW_DESC srv_desc = {0};
        srv_desc.Format = DXGI_FORMAT_UNKNOWN;
        srv_desc.ViewDimension = D3D12_SRV_DIMENSION_BUFFER;
        srv_desc.Shader4ComponentMapping = D3D12_DEFAULT_SHADER_4_COMPONENT_MAPPING;
        srv_desc.Buffer.FirstElement = 0;
        srv_desc.Buffer.NumElements = light_buf.size() / sizeof(QuadLight);
        srv_desc.Buffer.StructureByteStride = sizeof(QuadLight);
        srv_desc.Buffer.Flags = D3D12_BUFFER_SRV_FLAG_NONE;
        device->CreateShaderResourceView(light_buf.get(), &srv_desc, heap_handle);
        heap_handle.ptr +=
            device->GetDescriptorHandleIncrementSize(D3D12_DESCRIPTOR_HEAP_TYPE_CBV_SRV_UAV);
    }

    // Write the view params constants buffer
    D3D12_CONSTANT_BUFFER_VIEW_DESC cbv_desc = {0};
    cbv_desc.BufferLocation = view_param_device_buf->GetGPUVirtualAddress();
    cbv_desc.SizeInBytes = view_param_device_buf.size();
    device->CreateConstantBufferView(&cbv_desc, heap_handle);
    heap_handle.ptr +=
        device->GetDescriptorHandleIncrementSize(D3D12_DESCRIPTOR_HEAP_TYPE_CBV_SRV_UAV);

    // Write the SRVs for the textures
    for (auto &t : textures) {
        D3D12_SHADER_RESOURCE_VIEW_DESC tex_desc = {0};
        tex_desc.Format = t.pixel_format();
        tex_desc.ViewDimension = D3D12_SRV_DIMENSION_TEXTURE2D;
        tex_desc.Shader4ComponentMapping = D3D12_DEFAULT_SHADER_4_COMPONENT_MAPPING;
        tex_desc.Texture2D.MipLevels = 1;
        device->CreateShaderResourceView(t.get(), &tex_desc, heap_handle);
        heap_handle.ptr +=
            device->GetDescriptorHandleIncrementSize(D3D12_DESCRIPTOR_HEAP_TYPE_CBV_SRV_UAV);
    }

    // Write the sampler to the sampler heap
    D3D12_SAMPLER_DESC sampler_desc = {0};
    sampler_desc.Filter = D3D12_FILTER_MIN_MAG_MIP_LINEAR;
    sampler_desc.AddressU = D3D12_TEXTURE_ADDRESS_MODE_WRAP;
    sampler_desc.AddressV = D3D12_TEXTURE_ADDRESS_MODE_WRAP;
    sampler_desc.AddressW = D3D12_TEXTURE_ADDRESS_MODE_WRAP;
    sampler_desc.MinLOD = 0;
    sampler_desc.MaxLOD = 0;
    sampler_desc.MipLODBias = 0.0f;
    sampler_desc.MaxAnisotropy = 1;
    device->CreateSampler(&sampler_desc, raygen_sampler_heap.cpu_desc_handle());
}

void RenderDXR::record_command_lists()
{
    CHECK_ERR(active_render_cmd_allocator->Reset());
    CHECK_ERR(active_render_cmd_list->Reset(active_render_cmd_allocator.Get(), nullptr));

    // Copy the updated view params from the upload heap to the device buffer
    if (camera_params_dirty) {
        camera_params_dirty = false;
        {
            auto barrier =
                barrier_transition(view_param_device_buf, D3D12_RESOURCE_STATE_COPY_DEST);
            active_render_cmd_list->ResourceBarrier(1, &barrier);
        }
        active_render_cmd_list->CopyResource(view_param_device_buf.get(),
                                             view_param_upload_buf.get());
        {
            auto barrier = barrier_transition(view_param_device_buf,
                                              D3D12_RESOURCE_STATE_NON_PIXEL_SHADER_RESOURCE);
            active_render_cmd_list->ResourceBarrier(1, &barrier);
        }
    }

    // TODO: We'll need a second desc. heap for the sampler and bind both of them here
    std::array<ID3D12DescriptorHeap *, 2> desc_heaps = {raygen_desc_heap.get(),
                                                        raygen_sampler_heap.get()};
    active_render_cmd_list->SetDescriptorHeaps(desc_heaps.size(), desc_heaps.data());
    active_render_cmd_list->SetPipelineState1(rt_pipeline.get());
    active_render_cmd_list->SetComputeRootSignature(rt_pipeline.global_sig());

    active_render_cmd_list->EndQuery(
        timing_query_heap.Get(), D3D12_QUERY_TYPE_TIMESTAMP, active_set * 2);

    D3D12_DISPATCH_RAYS_DESC dispatch_rays = rt_pipeline.dispatch_rays(render_target.dims());
    active_render_cmd_list->DispatchRays(&dispatch_rays);

    active_render_cmd_list->EndQuery(
        timing_query_heap.Get(), D3D12_QUERY_TYPE_TIMESTAMP, active_set * 2 + 1);

    active_render_cmd_list->ResolveQueryData(timing_query_heap.Get(),
                                             D3D12_QUERY_TYPE_TIMESTAMP,
                                             active_set * 2,
                                             2,
                                             query_resolve_buffers[active_set].get(),
                                             0);

    // CHECK_ERR(render_cmd_list->Close());

    // Now copy the rendered image into our readback heap so we can give it back
    // to our simple window to blit the image (TODO: Maybe in the future keep this on the
    // GPU? would we be able to share with GL or need a separate DX window backend?)
    CHECK_ERR(readback_cmd_allocator->Reset());
    CHECK_ERR(readback_cmd_list->Reset(readback_cmd_allocator.Get(), nullptr));
    {
        // Render target from UA -> Copy Source
        auto b = barrier_transition(render_target, D3D12_RESOURCE_STATE_COPY_SOURCE);
        readback_cmd_list->ResourceBarrier(1, &b);
#ifdef REPORT_RAY_STATS
        b = barrier_transition(ray_stats, D3D12_RESOURCE_STATE_COPY_SOURCE);
        readback_cmd_list->ResourceBarrier(1, &b);
#endif

        render_target.readback(readback_cmd_list.Get(), img_readback_buf);
#ifdef REPORT_RAY_STATS
        ray_stats.readback(readback_cmd_list.Get(), ray_stats_readback_buf);
#endif

        // Transition the render target back to UA so we can write to it in the next frame
        b = barrier_transition(render_target, D3D12_RESOURCE_STATE_UNORDERED_ACCESS);
        readback_cmd_list->ResourceBarrier(1, &b);
#ifdef REPORT_RAY_STATS
        b = barrier_transition(ray_stats, D3D12_RESOURCE_STATE_UNORDERED_ACCESS);
        readback_cmd_list->ResourceBarrier(1, &b);
#endif
    }
    CHECK_ERR(readback_cmd_list->Close());
}

void RenderDXR::sync_gpu()
{
    const uint64_t signal_val = fence_value++;
    CHECK_ERR(cmd_queue->Signal(fence.Get(), signal_val));

    if (fence->GetCompletedValue() < signal_val) {
        CHECK_ERR(fence->SetEventOnCompletion(signal_val, fence_evt));
        WaitForSingleObject(fence_evt, INFINITE);
    }
}<|MERGE_RESOLUTION|>--- conflicted
+++ resolved
@@ -10,7 +10,10 @@
 #include "util.h"
 #include <glm/ext.hpp>
 
-<<<<<<< HEAD
+#ifdef ENABLE_PIX_RUNTIME
+#include <pix3.h>
+#endif
+
 #include DXIL_EMBED_INCLUDE
 
 #ifdef DXR_NG
@@ -29,13 +32,6 @@
 const auto *SHADOW_MISS_SHADER_NAME = L"ShadowMiss";
 const auto *CLOSESTHIT_SHADER_NAME = L"ClosestHit";
 #endif
-=======
-#ifdef ENABLE_PIX_RUNTIME
-#include <pix3.h>
-#endif
-
-#define NUM_RAY_TYPES 2
->>>>>>> 67875450
 
 using Microsoft::WRL::ComPtr;
 
