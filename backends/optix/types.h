--- conflicted
+++ resolved
@@ -1,10 +1,6 @@
 #pragma once
 
 #define M_PIF 3.14159265358979323846f
-<<<<<<< HEAD
-
-=======
->>>>>>> cc12372a
 #define M_1_PIF 0.318309886183790671538f
 
 #define EPSILON 0.0001f
