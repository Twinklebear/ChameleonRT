--- conflicted
+++ resolved
@@ -4,22 +4,15 @@
 add_library(render_ospray render_ospray.cpp)
 
 set_target_properties(render_ospray PROPERTIES
-<<<<<<< HEAD
-  CXX_STANDARD 14
-  CXX_STANDARD_REQUIRED ON)
-
-target_link_libraries(render_ospray util ospray::ospray)
-
-option(ENABLE_OSPRAY_DEVICE "Build the OSPRay API device module for Chameleon backend. \
-  Requires OSPRay, ospcommon and one other backend" OFF)
-
-if (ENABLE_OSPRAY_DEVICE)
-  add_subdirectory(device)
-endif()
-=======
     CXX_STANDARD 14
     CXX_STANDARD_REQUIRED ON)
 
 target_link_libraries(render_ospray PUBLIC
     util ospray::ospray TBB::tbb)
->>>>>>> ff9ec980
+
+option(ENABLE_OSPRAY_DEVICE "Build the OSPRay API device module for Chameleon backend. \
+Requires OSPRay, ospcommon and one other backend" OFF)
+
+if (ENABLE_OSPRAY_DEVICE)
+    add_subdirectory(device)
+endif()
