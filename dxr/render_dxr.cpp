#include <iostream>
#include <array>
#include <algorithm>
#include <chrono>
#include <sstream>
#include <string>
#include <iomanip>
#include "render_dxr.h"
#include "render_dxr_embedded_dxil.h"

#define CHECK_ERR(FN) \
	{ \
		auto res = FN; \
		if (FAILED(res)) { \
			std::cout << #FN << " failed due to " \
				<< std::hex << res << std::endl << std::flush; \
			throw std::runtime_error(#FN); \
		}\
	}\

using Microsoft::WRL::ComPtr;

bool dxr_available(ComPtr<ID3D12Device5> &device) {
	D3D12_FEATURE_DATA_D3D12_OPTIONS5 feature_data = { 0 };
	CHECK_ERR(device->CheckFeatureSupport(D3D12_FEATURE_D3D12_OPTIONS5,
		&feature_data, sizeof(feature_data)));

	return feature_data.RaytracingTier >= D3D12_RAYTRACING_TIER_1_0;
}

RenderDXR::RenderDXR() {
	// Enable debugging for D3D12
#ifdef _DEBUG
	{
		ComPtr<ID3D12Debug> debug_controller;
		auto err = D3D12GetDebugInterface(IID_PPV_ARGS(&debug_controller));
		if (FAILED(err)) {
			std::cout << "Failed to enable debug layer!\n";
			throw std::runtime_error("get debug failed");
		}
		debug_controller->EnableDebugLayer();
	}
#endif

	auto err = D3D12CreateDevice(nullptr, D3D_FEATURE_LEVEL_12_1, IID_PPV_ARGS(&device));
	if (FAILED(err)) {
		std::cout << "Failed to make D3D12 device\n";
		throw std::runtime_error("failed to make d3d12 device\n");
	}

	if (!dxr_available(device)) {
		throw std::runtime_error("DXR is required but not available!");
	}

	device->CreateFence(0, D3D12_FENCE_FLAG_NONE, IID_PPV_ARGS(&fence));
	fence_evt = CreateEvent(nullptr, false, false, nullptr);

	// Create the command queue and command allocator
	D3D12_COMMAND_QUEUE_DESC queue_desc = { 0 };
	queue_desc.Flags = D3D12_COMMAND_QUEUE_FLAG_NONE;
	queue_desc.Type = D3D12_COMMAND_LIST_TYPE_DIRECT;
	CHECK_ERR(device->CreateCommandQueue(&queue_desc, IID_PPV_ARGS(&cmd_queue)));
	CHECK_ERR(device->CreateCommandAllocator(D3D12_COMMAND_LIST_TYPE_DIRECT,
		IID_PPV_ARGS(&cmd_allocator)));

	// Make the command list
	CHECK_ERR(device->CreateCommandList(0, D3D12_COMMAND_LIST_TYPE_DIRECT, cmd_allocator.Get(),
		nullptr, IID_PPV_ARGS(&cmd_list)));
	CHECK_ERR(cmd_list->Close());

	// Allocate a constants buffer for the view parameters.
	// These are write once, read once (assumed to change each frame).
	// The params will be:
	// vec4 cam_pos
	// vec4 cam_du
	// vec4 cam_dv
	// vec4 cam_dir_top_left
	{
		D3D12_HEAP_PROPERTIES props = { 0 };
		props.Type = D3D12_HEAP_TYPE_UPLOAD;
		props.CPUPageProperty = D3D12_CPU_PAGE_PROPERTY_UNKNOWN;
		props.MemoryPoolPreference = D3D12_MEMORY_POOL_UNKNOWN;

		D3D12_RESOURCE_DESC res_desc = { 0 };
		res_desc.Dimension = D3D12_RESOURCE_DIMENSION_BUFFER;
		res_desc.Width = 4 * sizeof(glm::vec4);
		// Buffer size must be aligned
		res_desc.Width += D3D12_CONSTANT_BUFFER_DATA_PLACEMENT_ALIGNMENT -
			res_desc.Width % D3D12_CONSTANT_BUFFER_DATA_PLACEMENT_ALIGNMENT;
		res_desc.Height = 1;
		res_desc.DepthOrArraySize = 1;
		res_desc.MipLevels = 1;
		res_desc.Format = DXGI_FORMAT_UNKNOWN;
		res_desc.SampleDesc.Count = 1;
		res_desc.SampleDesc.Quality = 0;
		res_desc.Layout = D3D12_TEXTURE_LAYOUT_ROW_MAJOR;
		res_desc.Flags = D3D12_RESOURCE_FLAG_NONE;

		CHECK_ERR(device->CreateCommittedResource(&props, D3D12_HEAP_FLAG_NONE,
			&res_desc, D3D12_RESOURCE_STATE_GENERIC_READ,
			nullptr, IID_PPV_ARGS(&view_param_buf)));
	}

	build_raytracing_pipeline();
	build_shader_resource_heap();
}

RenderDXR::~RenderDXR() {
	CloseHandle(fence_evt);
}

void RenderDXR::initialize(const int fb_width, const int fb_height) {
	if (img_dims.x == fb_width && img_dims.y == fb_height) {
		return;
	}
	img_dims = glm::ivec2(fb_width, fb_height);
	img.resize(img_dims.x * img_dims.y);

	// Allocate the output texture for the renderer
	{
		D3D12_HEAP_PROPERTIES props = { 0 };
		props.Type = D3D12_HEAP_TYPE_DEFAULT;
		props.CPUPageProperty = D3D12_CPU_PAGE_PROPERTY_UNKNOWN;
		props.MemoryPoolPreference = D3D12_MEMORY_POOL_UNKNOWN;

		D3D12_RESOURCE_DESC res_desc = { 0 };
		res_desc.Dimension = D3D12_RESOURCE_DIMENSION_TEXTURE2D;
		res_desc.Width = img_dims.x;
		res_desc.Height = img_dims.y;
		res_desc.DepthOrArraySize = 1;
		res_desc.MipLevels = 1;
		res_desc.Format = DXGI_FORMAT_R8G8B8A8_UNORM;
		res_desc.SampleDesc.Count = 1;
		res_desc.SampleDesc.Quality = 0;
		res_desc.Layout = D3D12_TEXTURE_LAYOUT_UNKNOWN;
		res_desc.Flags = D3D12_RESOURCE_FLAG_ALLOW_UNORDERED_ACCESS;

		CHECK_ERR(device->CreateCommittedResource(&props, D3D12_HEAP_FLAG_NONE,
			&res_desc, D3D12_RESOURCE_STATE_UNORDERED_ACCESS,
			nullptr, IID_PPV_ARGS(&render_target)));
	}

	// Allocate the readback buffer so we can read the image back to the CPU
	{
		D3D12_HEAP_PROPERTIES props = { 0 };
		props.Type = D3D12_HEAP_TYPE_READBACK;
		props.CPUPageProperty = D3D12_CPU_PAGE_PROPERTY_UNKNOWN;
		props.MemoryPoolPreference = D3D12_MEMORY_POOL_UNKNOWN;

		D3D12_RESOURCE_DESC res_desc = { 0 };
		res_desc.Dimension = D3D12_RESOURCE_DIMENSION_BUFFER;
		res_desc.Width = img_dims.x * img_dims.y * 4;
		res_desc.Height = 1;
		res_desc.DepthOrArraySize = 1;
		res_desc.MipLevels = 1;
		res_desc.Format = DXGI_FORMAT_UNKNOWN;
		res_desc.SampleDesc.Count = 1;
		res_desc.SampleDesc.Quality = 0;
		res_desc.Layout = D3D12_TEXTURE_LAYOUT_ROW_MAJOR;
		res_desc.Flags = D3D12_RESOURCE_FLAG_NONE;

		CHECK_ERR(device->CreateCommittedResource(&props, D3D12_HEAP_FLAG_NONE,
			&res_desc, D3D12_RESOURCE_STATE_COPY_DEST,
			nullptr, IID_PPV_ARGS(&img_readback_buf)));
	}
}

void RenderDXR::set_mesh(const std::vector<float> &verts,
		const std::vector<uint32_t> &indices)
{
	n_verts = verts.size();
	n_indices = indices.size();

	// Upload the mesh to the vertex buffer, build accel structures
	// Place the vertex data in an upload heap first, then do a GPU-side copy
	// into a default heap (resident in VRAM)
	ComPtr<ID3D12Resource> upload_verts, upload_indices;
	{
		D3D12_HEAP_PROPERTIES props = { 0 };
		props.Type = D3D12_HEAP_TYPE_UPLOAD;
		props.CPUPageProperty = D3D12_CPU_PAGE_PROPERTY_UNKNOWN;
		props.MemoryPoolPreference = D3D12_MEMORY_POOL_UNKNOWN;

		D3D12_RESOURCE_DESC res_desc = { 0 };
		res_desc.Dimension = D3D12_RESOURCE_DIMENSION_BUFFER;
		res_desc.Width = verts.size() * sizeof(float);
		res_desc.Height = 1;
		res_desc.DepthOrArraySize = 1;
		res_desc.MipLevels = 1;
		res_desc.Format = DXGI_FORMAT_UNKNOWN;
		res_desc.SampleDesc.Count = 1;
		res_desc.SampleDesc.Quality = 0;
		res_desc.Layout = D3D12_TEXTURE_LAYOUT_ROW_MAJOR;
		res_desc.Flags = D3D12_RESOURCE_FLAG_NONE;

		CHECK_ERR(device->CreateCommittedResource(&props, D3D12_HEAP_FLAG_NONE,
			&res_desc, D3D12_RESOURCE_STATE_GENERIC_READ,
			nullptr, IID_PPV_ARGS(&upload_verts)));

		res_desc.Width = indices.size() * sizeof(uint32_t);
		CHECK_ERR(device->CreateCommittedResource(&props, D3D12_HEAP_FLAG_NONE,
			&res_desc, D3D12_RESOURCE_STATE_GENERIC_READ,
			nullptr, IID_PPV_ARGS(&upload_indices)));

		// Allocate the vertex and index buffers in the default heap (GPU memory)
		props.Type = D3D12_HEAP_TYPE_DEFAULT;
		res_desc.Width = verts.size() * sizeof(float);
		CHECK_ERR(device->CreateCommittedResource(&props, D3D12_HEAP_FLAG_NONE,
			&res_desc, D3D12_RESOURCE_STATE_COPY_DEST,
			nullptr, IID_PPV_ARGS(&vertex_buf)));

		res_desc.Width = indices.size() * sizeof(uint32_t);
		CHECK_ERR(device->CreateCommittedResource(&props, D3D12_HEAP_FLAG_NONE,
			&res_desc, D3D12_RESOURCE_STATE_COPY_DEST,
			nullptr, IID_PPV_ARGS(&index_buf)));
	}
	{
		// Copy over the vertex data
		void *mapping = nullptr;
		D3D12_RANGE range = { 0 };
		CHECK_ERR(upload_verts->Map(0, &range, &mapping));
		std::memcpy(mapping, verts.data(), sizeof(float) * verts.size());
		upload_verts->Unmap(0, nullptr);
	}
	{
		// Copy over the index data
		void *mapping = nullptr;
		D3D12_RANGE range = { 0 };
		CHECK_ERR(upload_indices->Map(0, &range, &mapping));
		std::memcpy(mapping, indices.data(), sizeof(uint32_t) * indices.size());
		upload_indices->Unmap(0, nullptr);
	}

	CHECK_ERR(cmd_list->Reset(cmd_allocator.Get(), nullptr));

	// Enqueue the copy into GPU memory
	cmd_list->CopyResource(vertex_buf.Get(), upload_verts.Get());
	cmd_list->CopyResource(index_buf.Get(), upload_indices.Get());

	// Barriers to wait for the copies to finish before building the accel. structs
	{
		std::array<D3D12_RESOURCE_BARRIER, 2> barriers;
		for (auto &b : barriers) {
			b.Type = D3D12_RESOURCE_BARRIER_TYPE_TRANSITION;
			b.Flags = D3D12_RESOURCE_BARRIER_FLAG_NONE;
			b.Transition.Subresource = D3D12_RESOURCE_BARRIER_ALL_SUBRESOURCES;
			b.Transition.StateBefore = D3D12_RESOURCE_STATE_COPY_DEST;
			b.Transition.StateAfter = D3D12_RESOURCE_STATE_NON_PIXEL_SHADER_RESOURCE;
		}
		barriers[0].Transition.pResource = vertex_buf.Get();
		barriers[1].Transition.pResource = index_buf.Get();
		cmd_list->ResourceBarrier(barriers.size(), barriers.data());
	}

	// Now we cam build the bottom level acceleration structure on our triangles
	D3D12_RAYTRACING_GEOMETRY_DESC rt_geom_desc = { 0 };
	rt_geom_desc.Type = D3D12_RAYTRACING_GEOMETRY_TYPE_TRIANGLES;
	rt_geom_desc.Triangles.VertexBuffer.StartAddress = vertex_buf->GetGPUVirtualAddress();
	rt_geom_desc.Triangles.VertexBuffer.StrideInBytes = sizeof(float) * 3;
	rt_geom_desc.Triangles.VertexCount = verts.size() / 3;
	rt_geom_desc.Triangles.VertexFormat = DXGI_FORMAT_R32G32B32_FLOAT;

	rt_geom_desc.Triangles.IndexBuffer = index_buf->GetGPUVirtualAddress();
	rt_geom_desc.Triangles.IndexFormat = DXGI_FORMAT_R32_UINT;
	rt_geom_desc.Triangles.IndexCount = indices.size();
	rt_geom_desc.Triangles.Transform3x4 = 0;
	rt_geom_desc.Flags = D3D12_RAYTRACING_GEOMETRY_FLAG_OPAQUE;

	// Build the bottom level acceleration structure
	ComPtr<ID3D12Resource> bottom_scratch;
	{
		// Determine bound of much memory the accel builder may need and allocate it
		D3D12_BUILD_RAYTRACING_ACCELERATION_STRUCTURE_INPUTS as_inputs = { 0 };
		as_inputs.Type = D3D12_RAYTRACING_ACCELERATION_STRUCTURE_TYPE_BOTTOM_LEVEL;
		as_inputs.DescsLayout = D3D12_ELEMENTS_LAYOUT_ARRAY;
		as_inputs.NumDescs = 1;
		as_inputs.pGeometryDescs = &rt_geom_desc;
		as_inputs.Flags = D3D12_RAYTRACING_ACCELERATION_STRUCTURE_BUILD_FLAG_PREFER_FAST_TRACE;

		D3D12_RAYTRACING_ACCELERATION_STRUCTURE_PREBUILD_INFO prebuild_info = { 0 };
		device->GetRaytracingAccelerationStructurePrebuildInfo(&as_inputs, &prebuild_info);

		// The buffer sizes must be aligned to 256 bytes
		prebuild_info.ResultDataMaxSizeInBytes += D3D12_RAYTRACING_ACCELERATION_STRUCTURE_BYTE_ALIGNMENT -
			prebuild_info.ResultDataMaxSizeInBytes % D3D12_RAYTRACING_ACCELERATION_STRUCTURE_BYTE_ALIGNMENT;
		prebuild_info.ScratchDataSizeInBytes += D3D12_RAYTRACING_ACCELERATION_STRUCTURE_BYTE_ALIGNMENT -
			prebuild_info.ScratchDataSizeInBytes % D3D12_RAYTRACING_ACCELERATION_STRUCTURE_BYTE_ALIGNMENT;

		std::cout << "Bottom level AS will use at most " << prebuild_info.ResultDataMaxSizeInBytes
			<< " bytes, and scratch of " << prebuild_info.ScratchDataSizeInBytes << " bytes\n";

		D3D12_HEAP_PROPERTIES props = { 0 };
		props.Type = D3D12_HEAP_TYPE_DEFAULT;
		props.CPUPageProperty = D3D12_CPU_PAGE_PROPERTY_UNKNOWN;
		props.MemoryPoolPreference = D3D12_MEMORY_POOL_UNKNOWN;

		D3D12_RESOURCE_DESC res_desc = { 0 };
		res_desc.Dimension = D3D12_RESOURCE_DIMENSION_BUFFER;
		res_desc.Width = prebuild_info.ResultDataMaxSizeInBytes;
		res_desc.Height = 1;
		res_desc.DepthOrArraySize = 1;
		res_desc.MipLevels = 1;
		res_desc.Format = DXGI_FORMAT_UNKNOWN;
		res_desc.SampleDesc.Count = 1;
		res_desc.SampleDesc.Quality = 0;
		res_desc.Layout = D3D12_TEXTURE_LAYOUT_ROW_MAJOR;
		res_desc.Flags = D3D12_RESOURCE_FLAG_ALLOW_UNORDERED_ACCESS;

		CHECK_ERR(device->CreateCommittedResource(&props, D3D12_HEAP_FLAG_NONE,
			&res_desc, D3D12_RESOURCE_STATE_RAYTRACING_ACCELERATION_STRUCTURE,
			nullptr, IID_PPV_ARGS(&bottom_level_as)));

		res_desc.Width = prebuild_info.ScratchDataSizeInBytes;
		CHECK_ERR(device->CreateCommittedResource(&props, D3D12_HEAP_FLAG_NONE,
			&res_desc, D3D12_RESOURCE_STATE_UNORDERED_ACCESS,
			nullptr, IID_PPV_ARGS(&bottom_scratch)));

		D3D12_BUILD_RAYTRACING_ACCELERATION_STRUCTURE_DESC build_desc = { 0 };
		build_desc.Inputs = as_inputs;
		build_desc.DestAccelerationStructureData = bottom_level_as->GetGPUVirtualAddress();
		build_desc.ScratchAccelerationStructureData = bottom_scratch->GetGPUVirtualAddress();
		cmd_list->BuildRaytracingAccelerationStructure(&build_desc, 0, NULL);

		// Insert a barrier to wait for the bottom level AS to complete before
		// we start the top level build
		D3D12_RESOURCE_BARRIER build_barrier = { 0 };
		build_barrier.Type = D3D12_RESOURCE_BARRIER_TYPE_UAV;
		build_barrier.Flags = D3D12_RESOURCE_BARRIER_FLAG_NONE;
		build_barrier.UAV.pResource = bottom_level_as.Get();
		cmd_list->ResourceBarrier(1, &build_barrier);
	}

	// The top-level AS is built over the instances of our bottom level AS
	// in the scene. For now we just have 1, with an identity transform
	{
		D3D12_HEAP_PROPERTIES props = { 0 };
		props.Type = D3D12_HEAP_TYPE_UPLOAD;
		props.CPUPageProperty = D3D12_CPU_PAGE_PROPERTY_UNKNOWN;
		props.MemoryPoolPreference = D3D12_MEMORY_POOL_UNKNOWN;

		D3D12_RESOURCE_DESC res_desc = { 0 };
		res_desc.Dimension = D3D12_RESOURCE_DIMENSION_BUFFER;
		res_desc.Width = sizeof(D3D12_RAYTRACING_INSTANCE_DESC);
		// Align it to the required size
		res_desc.Width += D3D12_RAYTRACING_INSTANCE_DESCS_BYTE_ALIGNMENT -
			res_desc.Width % D3D12_RAYTRACING_INSTANCE_DESCS_BYTE_ALIGNMENT;
		res_desc.Height = 1;
		res_desc.DepthOrArraySize = 1;
		res_desc.MipLevels = 1;
		res_desc.Format = DXGI_FORMAT_UNKNOWN;
		res_desc.SampleDesc.Count = 1;
		res_desc.SampleDesc.Quality = 0;
		res_desc.Layout = D3D12_TEXTURE_LAYOUT_ROW_MAJOR;
		res_desc.Flags = D3D12_RESOURCE_FLAG_NONE;

		CHECK_ERR(device->CreateCommittedResource(&props, D3D12_HEAP_FLAG_NONE,
			&res_desc, D3D12_RESOURCE_STATE_GENERIC_READ,
			nullptr, IID_PPV_ARGS(&instance_buf)));

		// Write the data about our instance
		D3D12_RAYTRACING_INSTANCE_DESC *buf;
		instance_buf->Map(0, nullptr, reinterpret_cast<void**>(&buf));

		buf->InstanceID = 0;
		// TODO: does this mean you can do per-instance hit shaders? (yes I think so)
		buf->InstanceContributionToHitGroupIndex = 0;
		buf->Flags = D3D12_RAYTRACING_INSTANCE_FLAG_NONE;
		buf->AccelerationStructure = bottom_level_as->GetGPUVirtualAddress();
		buf->InstanceMask = 0xff;

		// Note: D3D matrices are row-major
		std::memset(buf->Transform, 0, sizeof(buf->Transform));
		buf->Transform[0][0] = 1.f;
		buf->Transform[1][1] = 1.f;
		buf->Transform[2][2] = 1.f;

		instance_buf->Unmap(0, nullptr);
	}

	// Now build the top level acceleration structure on our instance
	ComPtr<ID3D12Resource> top_scratch;
	{
		// Determine bound of much memory the accel builder may need and allocate it
		D3D12_BUILD_RAYTRACING_ACCELERATION_STRUCTURE_INPUTS as_inputs = { 0 };
		as_inputs.Type = D3D12_RAYTRACING_ACCELERATION_STRUCTURE_TYPE_TOP_LEVEL;
		as_inputs.DescsLayout = D3D12_ELEMENTS_LAYOUT_ARRAY;
		as_inputs.NumDescs = 1;
		as_inputs.InstanceDescs = instance_buf->GetGPUVirtualAddress();
		as_inputs.Flags = D3D12_RAYTRACING_ACCELERATION_STRUCTURE_BUILD_FLAG_PREFER_FAST_TRACE;

		D3D12_RAYTRACING_ACCELERATION_STRUCTURE_PREBUILD_INFO prebuild_info = { 0 };
		device->GetRaytracingAccelerationStructurePrebuildInfo(&as_inputs, &prebuild_info);

		// The buffer sizes must be aligned to 256 bytes
		prebuild_info.ResultDataMaxSizeInBytes += D3D12_RAYTRACING_ACCELERATION_STRUCTURE_BYTE_ALIGNMENT -
			prebuild_info.ResultDataMaxSizeInBytes % D3D12_RAYTRACING_ACCELERATION_STRUCTURE_BYTE_ALIGNMENT;
		prebuild_info.ScratchDataSizeInBytes += D3D12_RAYTRACING_ACCELERATION_STRUCTURE_BYTE_ALIGNMENT -
			prebuild_info.ScratchDataSizeInBytes % D3D12_RAYTRACING_ACCELERATION_STRUCTURE_BYTE_ALIGNMENT;

		std::cout << "Top level AS will use at most " << prebuild_info.ResultDataMaxSizeInBytes
			<< " bytes, and scratch of " << prebuild_info.ScratchDataSizeInBytes << " bytes\n";

		D3D12_HEAP_PROPERTIES props = { 0 };
		props.Type = D3D12_HEAP_TYPE_DEFAULT;
		props.CPUPageProperty = D3D12_CPU_PAGE_PROPERTY_UNKNOWN;
		props.MemoryPoolPreference = D3D12_MEMORY_POOL_UNKNOWN;

		D3D12_RESOURCE_DESC res_desc = { 0 };
		res_desc.Dimension = D3D12_RESOURCE_DIMENSION_BUFFER;
		res_desc.Width = prebuild_info.ResultDataMaxSizeInBytes;
		res_desc.Height = 1;
		res_desc.DepthOrArraySize = 1;
		res_desc.MipLevels = 1;
		res_desc.Format = DXGI_FORMAT_UNKNOWN;
		res_desc.SampleDesc.Count = 1;
		res_desc.SampleDesc.Quality = 0;
		res_desc.Layout = D3D12_TEXTURE_LAYOUT_ROW_MAJOR;
		res_desc.Flags = D3D12_RESOURCE_FLAG_ALLOW_UNORDERED_ACCESS;

		CHECK_ERR(device->CreateCommittedResource(&props, D3D12_HEAP_FLAG_NONE,
			&res_desc, D3D12_RESOURCE_STATE_RAYTRACING_ACCELERATION_STRUCTURE,
			nullptr, IID_PPV_ARGS(&top_level_as)));

		res_desc.Width = prebuild_info.ScratchDataSizeInBytes;
		CHECK_ERR(device->CreateCommittedResource(&props, D3D12_HEAP_FLAG_NONE,
			&res_desc, D3D12_RESOURCE_STATE_UNORDERED_ACCESS,
			nullptr, IID_PPV_ARGS(&top_scratch)));

		D3D12_BUILD_RAYTRACING_ACCELERATION_STRUCTURE_DESC build_desc = { 0 };
		build_desc.Inputs = as_inputs;
		build_desc.DestAccelerationStructureData = top_level_as->GetGPUVirtualAddress();
		build_desc.ScratchAccelerationStructureData = top_scratch->GetGPUVirtualAddress();
		cmd_list->BuildRaytracingAccelerationStructure(&build_desc, 0, NULL);

		// Insert a barrier to wait for the top level AS to complete
		D3D12_RESOURCE_BARRIER build_barrier = { 0 };
		build_barrier.Type = D3D12_RESOURCE_BARRIER_TYPE_UAV;
		build_barrier.Flags = D3D12_RESOURCE_BARRIER_FLAG_NONE;
		build_barrier.UAV.pResource = top_level_as.Get();
		cmd_list->ResourceBarrier(1, &build_barrier);
	}

	CHECK_ERR(cmd_list->Close());
	std::array<ID3D12CommandList*, 1> cmd_lists = { cmd_list.Get() };
	cmd_queue->ExecuteCommandLists(cmd_lists.size(), cmd_lists.data());

	// Wait for the work to finish
	sync_gpu();
	
	build_shader_binding_table();
}

double RenderDXR::render(const glm::vec3 &pos, const glm::vec3 &dir,
		const glm::vec3 &up, const float fovy)
{
	using namespace std::chrono;

	update_view_parameters(pos, dir, up, fovy);
	// Set the render target and TLAS pointers in the descriptor heap
	update_descriptor_heap();

	// Now render!
	CHECK_ERR(cmd_allocator->Reset());
	CHECK_ERR(cmd_list->Reset(cmd_allocator.Get(), nullptr));

	// Tell the dispatch rays how we built our shader binding table
	D3D12_DISPATCH_RAYS_DESC dispatch_rays = { 0 };
	// RayGen is first, and has a shader identifier and one param
	dispatch_rays.RayGenerationShaderRecord.StartAddress = shader_table->GetGPUVirtualAddress();
	dispatch_rays.RayGenerationShaderRecord.SizeInBytes = shader_table_entry_size;

	// Miss is next, followed by hit, each is just a shader identifier
	dispatch_rays.MissShaderTable.StartAddress =
		shader_table->GetGPUVirtualAddress() + shader_table_entry_size;
	dispatch_rays.MissShaderTable.SizeInBytes = shader_table_entry_size;
	dispatch_rays.MissShaderTable.StrideInBytes = shader_table_entry_size;

	dispatch_rays.HitGroupTable.StartAddress =
		shader_table->GetGPUVirtualAddress() + 2 * shader_table_entry_size;
	dispatch_rays.HitGroupTable.SizeInBytes = shader_table_entry_size;
	dispatch_rays.HitGroupTable.StrideInBytes = shader_table_entry_size;

	dispatch_rays.Width = img_dims.x;
	dispatch_rays.Height = img_dims.y;
	dispatch_rays.Depth = 1;

	cmd_list->SetDescriptorHeaps(1, raygen_shader_desc_heap.GetAddressOf());
	cmd_list->SetComputeRootSignature(global_root_sig.Get());
	cmd_list->SetPipelineState1(rt_state_object.Get());
	cmd_list->DispatchRays(&dispatch_rays);
	
	// We want to just time the raytracing work
	CHECK_ERR(cmd_list->Close());
	std::array<ID3D12CommandList*, 1> cmd_lists = { cmd_list.Get() };
	auto start = high_resolution_clock::now();
	cmd_queue->ExecuteCommandLists(cmd_lists.size(), cmd_lists.data());

	// Wait for rendering to finish
	sync_gpu();

	auto end = high_resolution_clock::now();
	const double render_time = duration_cast<nanoseconds>(end - start).count() * 1.0e-9;

	// Now copy the rendered image into our readback heap so we can give it back
	// to our simple window to blit the image (TODO: Maybe in the future keep this on the GPU?
	// would we be able to share with GL or need a separate DX window backend?)
	CHECK_ERR(cmd_allocator->Reset());
	CHECK_ERR(cmd_list->Reset(cmd_allocator.Get(), nullptr));
	{
		// Render target from UA -> Copy Source
		D3D12_RESOURCE_BARRIER res_barrier;
		res_barrier.Type = D3D12_RESOURCE_BARRIER_TYPE_TRANSITION;
		res_barrier.Flags = D3D12_RESOURCE_BARRIER_FLAG_NONE;
		res_barrier.Transition.pResource = render_target.Get();
		res_barrier.Transition.StateBefore = D3D12_RESOURCE_STATE_UNORDERED_ACCESS;
		res_barrier.Transition.StateAfter = D3D12_RESOURCE_STATE_COPY_SOURCE;
		res_barrier.Transition.Subresource = D3D12_RESOURCE_BARRIER_ALL_SUBRESOURCES;
		cmd_list->ResourceBarrier(1, &res_barrier);
	}

	{
		// Copy the rendered image to the readback buf so we can access it on the CPU
		D3D12_TEXTURE_COPY_LOCATION dst_desc = { 0 };
		dst_desc.pResource = img_readback_buf.Get();
		dst_desc.Type = D3D12_TEXTURE_COPY_TYPE_PLACED_FOOTPRINT;
		dst_desc.PlacedFootprint.Offset = 0;
		dst_desc.PlacedFootprint.Footprint.Format = DXGI_FORMAT_R8G8B8A8_UNORM;
		dst_desc.PlacedFootprint.Footprint.Width = img_dims.x;
		dst_desc.PlacedFootprint.Footprint.Height = img_dims.y;
		dst_desc.PlacedFootprint.Footprint.Depth = 1;
		dst_desc.PlacedFootprint.Footprint.RowPitch = img_dims.x * 4;

		D3D12_TEXTURE_COPY_LOCATION src_desc = { 0 };
		src_desc.pResource = render_target.Get();
		src_desc.Type = D3D12_TEXTURE_COPY_TYPE_SUBRESOURCE_INDEX;
		src_desc.SubresourceIndex = 0;

		D3D12_BOX region = { 0 };
		region.left = 0;
		region.right = img_dims.x;
		region.top = 0;
		region.bottom = img_dims.y;
		region.front = 0;
		region.back = 1;
		cmd_list->CopyTextureRegion(&dst_desc, 0, 0, 0, &src_desc, &region);
	}

	// Transition the render target back to UA so we can write to it in the next frame
	{
		D3D12_RESOURCE_BARRIER res_barrier;
		res_barrier.Type = D3D12_RESOURCE_BARRIER_TYPE_TRANSITION;
		res_barrier.Flags = D3D12_RESOURCE_BARRIER_FLAG_NONE;
		res_barrier.Transition.pResource = render_target.Get();
		res_barrier.Transition.StateBefore = D3D12_RESOURCE_STATE_COPY_SOURCE;
		res_barrier.Transition.StateAfter = D3D12_RESOURCE_STATE_UNORDERED_ACCESS;
		res_barrier.Transition.Subresource = D3D12_RESOURCE_BARRIER_ALL_SUBRESOURCES;
		cmd_list->ResourceBarrier(1, &res_barrier);
	}

	// Run the copy and wait for it to finish
	CHECK_ERR(cmd_list->Close());
	cmd_lists[0] = cmd_list.Get();
	cmd_queue->ExecuteCommandLists(cmd_lists.size(), cmd_lists.data());
	sync_gpu();

	// Map the readback buf and copy out the rendered image
	{
		void *buf = nullptr;
		D3D12_RANGE range = { 0 };
		// Explicitly note we want the whole range to silence debug layer warnings
		range.End = img.size() * sizeof(uint32_t);
		img_readback_buf->Map(0, &range, &buf);
		std::memcpy(img.data(), buf, img.size() * sizeof(uint32_t));
		img_readback_buf->Unmap(0, nullptr);
	}

	return img.size() / render_time;
}

void RenderDXR::build_raytracing_pipeline() {
	D3D12_SHADER_BYTECODE bytecode = { 0 };
	bytecode.pShaderBytecode = render_dxr_dxil;
	bytecode.BytecodeLength = sizeof(render_dxr_dxil);

	// Setup the exports for the shader library
	D3D12_DXIL_LIBRARY_DESC shader_lib = { 0 };
	std::vector<D3D12_EXPORT_DESC> exports;
	std::vector<LPCWSTR> shader_exported_fcns;
	const std::vector<std::wstring> export_fcn_names = {
		L"RayGen", L"Miss", L"ClosestHit"
	};
	for (const auto &fn : export_fcn_names) {
		D3D12_EXPORT_DESC shader_export = { 0 };
		shader_export.ExportToRename = nullptr;
		shader_export.Flags = D3D12_EXPORT_FLAG_NONE;
		shader_export.Name = fn.c_str();
		exports.push_back(shader_export);
		shader_exported_fcns.push_back(fn.c_str());
	}
	shader_lib.DXILLibrary = bytecode;
	shader_lib.NumExports = exports.size();
	shader_lib.pExports = exports.data();

	// Build the hit group which uses our shader library
	D3D12_HIT_GROUP_DESC hit_group = { 0 };
	hit_group.HitGroupExport = L"HitGroup";
	hit_group.Type = D3D12_HIT_GROUP_TYPE_TRIANGLES;
	hit_group.ClosestHitShaderImport = L"ClosestHit";

	// Make the shader config which defines the maximum size in bytes for the ray
	// payload and attribute structures
	D3D12_RAYTRACING_SHADER_CONFIG shader_desc = { 0 };
	// Payload will just be a float4 color + z
	shader_desc.MaxPayloadSizeInBytes = 4 * sizeof(float);
	// Attribute size is just the float2 barycentrics
	shader_desc.MaxAttributeSizeInBytes = 2 * sizeof(float);

	build_raygen_root_signature();
	build_hitgroup_root_signature();
	build_empty_global_sig();

	// TODO WILL: In a utility library the ray tracing shader and pipeline object
	// should be handled separately

	// Now we can build the raytracing pipeline. It's made of a bunch of subobjects that
	// describe the shader code libraries, hit groups, root signature associations and
	// some other config stuff
	// Our pipeline:
	// 0: DXIL library
	// 1: Hit Group
	// 2: Shader config
	// 3: Shader config association
	// 4: Raygen local root signature
	// 5: Raygen local root signature association
	// 6: Hitgroup local root signature
	// 7: Hitgroup local root sign. association
	// 8: Pipeline config
	// 9: Empty global root sig.
	
	std::vector<D3D12_STATE_SUBOBJECT> subobjects;
	subobjects.resize(10);
	size_t current_subobj = 0;
	{
		D3D12_STATE_SUBOBJECT dxil_libs = { 0 };
		dxil_libs.Type = D3D12_STATE_SUBOBJECT_TYPE_DXIL_LIBRARY;
		dxil_libs.pDesc = &shader_lib;
		// 0: DXIL library
		subobjects[current_subobj++] = dxil_libs;
	}
	{
		D3D12_STATE_SUBOBJECT hit_grp_obj = { 0 };
		hit_grp_obj.Type = D3D12_STATE_SUBOBJECT_TYPE_HIT_GROUP;
		hit_grp_obj.pDesc = &hit_group;
		// 1: Hit Group
		subobjects[current_subobj++] = hit_grp_obj;
	}
	{
		D3D12_STATE_SUBOBJECT shader_cfg = { 0 };
		shader_cfg.Type = D3D12_STATE_SUBOBJECT_TYPE_RAYTRACING_SHADER_CONFIG;
		shader_cfg.pDesc = &shader_desc;
		// 2: Shader config
		subobjects[current_subobj++] = shader_cfg;
	}

	// Associate shader payload cfg with the programs
	D3D12_SUBOBJECT_TO_EXPORTS_ASSOCIATION shader_paylod_assoc = { 0 };
	shader_paylod_assoc.NumExports = shader_exported_fcns.size();
	shader_paylod_assoc.pExports = shader_exported_fcns.data();
	// Associate the raytracing shader config subobject with the shader exports
	shader_paylod_assoc.pSubobjectToAssociate = &subobjects[current_subobj - 1];
	{
		D3D12_STATE_SUBOBJECT payload_subobj = { 0 };
		payload_subobj.Type = D3D12_STATE_SUBOBJECT_TYPE_SUBOBJECT_TO_EXPORTS_ASSOCIATION;
		payload_subobj.pDesc = &shader_paylod_assoc;
		// 3: Shader config association
		subobjects[current_subobj++] = payload_subobj;
	}

	// The root signature needs two subobjects: one to declare it, and one to associate it
	// with a set of symbols
	D3D12_SUBOBJECT_TO_EXPORTS_ASSOCIATION rg_root_sig_assoc = { 0 };
	D3D12_LOCAL_ROOT_SIGNATURE rg_local_root_sig = { 0 };
	rg_local_root_sig.pLocalRootSignature = raygen_root_sig.Get();
	{
		// Declare the root signature
		D3D12_STATE_SUBOBJECT root_sig_obj = { 0 };
		root_sig_obj.Type = D3D12_STATE_SUBOBJECT_TYPE_LOCAL_ROOT_SIGNATURE;
		root_sig_obj.pDesc = &rg_local_root_sig;
		// 4: Raygen local root signature
		subobjects[current_subobj++] = root_sig_obj;

		rg_root_sig_assoc.NumExports = 1;
		rg_root_sig_assoc.pExports = &shader_exported_fcns[0];
		rg_root_sig_assoc.pSubobjectToAssociate = &subobjects[current_subobj - 1];

		// Associate it with the symbols
		D3D12_STATE_SUBOBJECT root_assoc = { 0 };
		root_assoc.Type = D3D12_STATE_SUBOBJECT_TYPE_SUBOBJECT_TO_EXPORTS_ASSOCIATION;
		root_assoc.pDesc = &rg_root_sig_assoc;
		// 5: Raygen local root signature association
		subobjects[current_subobj++] = root_assoc;
	}

	// Setup the local root signature for the hit group program as well
	D3D12_SUBOBJECT_TO_EXPORTS_ASSOCIATION root_sig_assoc = { 0 };
	D3D12_LOCAL_ROOT_SIGNATURE ch_local_root_sig = { 0 };
	ch_local_root_sig.pLocalRootSignature = hitgroup_root_sig.Get();
	{
		
		// Declare the root signature
		D3D12_STATE_SUBOBJECT root_sig_obj = { 0 };
		root_sig_obj.Type = D3D12_STATE_SUBOBJECT_TYPE_LOCAL_ROOT_SIGNATURE;
		root_sig_obj.pDesc = &ch_local_root_sig;
		// 6: Hitgroup local root signature
		subobjects[current_subobj++] = root_sig_obj;

		root_sig_assoc.NumExports = 1;
		root_sig_assoc.pExports = &shader_exported_fcns[2];
		root_sig_assoc.pSubobjectToAssociate = &subobjects[current_subobj - 1];

		// Associate it with the symbols
		D3D12_STATE_SUBOBJECT root_assoc = { 0 };
		root_assoc.Type = D3D12_STATE_SUBOBJECT_TYPE_SUBOBJECT_TO_EXPORTS_ASSOCIATION;
		root_assoc.pDesc = &root_sig_assoc;
		// 7: Hitgroup local root sign. association
		subobjects[current_subobj++] = root_assoc;
	}

	// Add a subobject for the ray tracing pipeline configuration
	D3D12_RAYTRACING_PIPELINE_CONFIG pipeline_cfg = { 0 };
	pipeline_cfg.MaxTraceRecursionDepth = 1;

	// Add to the subobjects
	{
		D3D12_STATE_SUBOBJECT pipeline_subobj = { 0 };
		pipeline_subobj.Type = D3D12_STATE_SUBOBJECT_TYPE_RAYTRACING_PIPELINE_CONFIG;
		pipeline_subobj.pDesc = &pipeline_cfg;
		// 8: Pipeline config
		subobjects[current_subobj++] = pipeline_subobj;
	}

	// Empty global root signature. Note that since we have no global
	// parameters we don't actually need to specify this global signature
	D3D12_GLOBAL_ROOT_SIGNATURE global_root_sig_obj = { 0 };
	global_root_sig_obj.pGlobalRootSignature = global_root_sig.Get();
	{
		// Declare the root signature
		D3D12_STATE_SUBOBJECT root_sig_obj = { 0 };
		root_sig_obj.Type = D3D12_STATE_SUBOBJECT_TYPE_GLOBAL_ROOT_SIGNATURE;
		root_sig_obj.pDesc = &global_root_sig_obj;
		// 9: Empty global root sig.
		subobjects[current_subobj++] = root_sig_obj;
	}

	// Describe the set of subobjects in our raytracing pipeline
	D3D12_STATE_OBJECT_DESC pipeline_desc = { 0 };
	pipeline_desc.Type = D3D12_STATE_OBJECT_TYPE_RAYTRACING_PIPELINE;
	pipeline_desc.NumSubobjects = current_subobj;
	pipeline_desc.pSubobjects = subobjects.data();
	CHECK_ERR(device->CreateStateObject(&pipeline_desc, IID_PPV_ARGS(&rt_state_object)));
}

void RenderDXR::build_raygen_root_signature() {
	// Create the root signature for our ray gen shader
	std::vector<D3D12_ROOT_PARAMETER> rt_params;
	// The raygen program takes two parameters:
	// the UAV representing the output image buffer
	// the SRV representing the top-level acceleration structure
	D3D12_ROOT_PARAMETER param = { 0 };
	param.ParameterType = D3D12_ROOT_PARAMETER_TYPE_DESCRIPTOR_TABLE;
	param.ShaderVisibility = D3D12_SHADER_VISIBILITY_ALL;

	// UAV param for the output image buffer
	D3D12_DESCRIPTOR_RANGE descrip_range_uav = { 0 };
	descrip_range_uav.BaseShaderRegister = 0;
	descrip_range_uav.NumDescriptors = 1;
	descrip_range_uav.RegisterSpace = 0;
	descrip_range_uav.RangeType = D3D12_DESCRIPTOR_RANGE_TYPE_UAV;
	descrip_range_uav.OffsetInDescriptorsFromTableStart = 0;

	param.DescriptorTable.NumDescriptorRanges = 1;
	param.DescriptorTable.pDescriptorRanges = &descrip_range_uav;
	rt_params.push_back(param);

	// SRV for the top-level acceleration structure
	D3D12_DESCRIPTOR_RANGE descrip_range_srv = { 0 };
	descrip_range_srv.BaseShaderRegister = 0;
	descrip_range_srv.NumDescriptors = 1;
	descrip_range_srv.RegisterSpace = 0;
	descrip_range_srv.RangeType = D3D12_DESCRIPTOR_RANGE_TYPE_SRV;
	// Second entry in our table
	descrip_range_srv.OffsetInDescriptorsFromTableStart = 1;

	param.DescriptorTable.pDescriptorRanges = &descrip_range_srv;
	rt_params.push_back(param);

	// Constants buffer param for the view parameters
	D3D12_DESCRIPTOR_RANGE descrip_range_cbv = { 0 };
	descrip_range_cbv.BaseShaderRegister = 0;
	descrip_range_cbv.NumDescriptors = 1;
	descrip_range_cbv.RegisterSpace = 0;
	descrip_range_cbv.RangeType = D3D12_DESCRIPTOR_RANGE_TYPE_CBV;
	descrip_range_cbv.OffsetInDescriptorsFromTableStart = 2;

	param.DescriptorTable.pDescriptorRanges = &descrip_range_cbv;
	rt_params.push_back(param);

	D3D12_ROOT_SIGNATURE_DESC root_desc = { 0 };
	root_desc.NumParameters = rt_params.size();
	root_desc.pParameters = rt_params.data();
	// RT root signatures are local (TODO WILL to what? the hit group?)
	root_desc.Flags = D3D12_ROOT_SIGNATURE_FLAG_LOCAL_ROOT_SIGNATURE;

	// Create the root signature from the descriptor
	ComPtr<ID3DBlob> signature_blob;
	ComPtr<ID3DBlob> err_blob;
	auto res = D3D12SerializeRootSignature(&root_desc, D3D_ROOT_SIGNATURE_VERSION_1,
		&signature_blob, &err_blob);
	if (FAILED(res)) {
		std::cout << "Failed to serialize root signature: " << err_blob->GetBufferPointer() << "\n";
		throw std::runtime_error("Failed to serialize root signature");
	}

	CHECK_ERR(device->CreateRootSignature(0, signature_blob->GetBufferPointer(),
		signature_blob->GetBufferSize(), IID_PPV_ARGS(&raygen_root_sig)));
}

void RenderDXR::build_hitgroup_root_signature() {
	// Create the root signature for our closest hit function
	std::vector<D3D12_ROOT_PARAMETER> rt_params;
	// SRV for the vertex buffer and index buffer.
	D3D12_ROOT_PARAMETER param = { 0 };
	param.ParameterType = D3D12_ROOT_PARAMETER_TYPE_SRV;
	param.ShaderVisibility = D3D12_SHADER_VISIBILITY_ALL;
	param.Descriptor.RegisterSpace = 1;
	param.Descriptor.ShaderRegister = 0;
	rt_params.push_back(param);
	
	param.Descriptor.ShaderRegister = 1;
	rt_params.push_back(param);

	D3D12_ROOT_SIGNATURE_DESC root_desc = { 0 };
	root_desc.NumParameters = rt_params.size();
	root_desc.pParameters = rt_params.data();
	root_desc.Flags = D3D12_ROOT_SIGNATURE_FLAG_LOCAL_ROOT_SIGNATURE;

	// Create the root signature from the descriptor
	ComPtr<ID3DBlob> signature_blob;
	ComPtr<ID3DBlob> err_blob;
	auto res = D3D12SerializeRootSignature(&root_desc, D3D_ROOT_SIGNATURE_VERSION_1,
		&signature_blob, &err_blob);
	if (FAILED(res)) {
		std::cout << "Failed to serialize root signature: " << err_blob->GetBufferPointer() << "\n";
		throw std::runtime_error("Failed to serialize root signature");
	}

	CHECK_ERR(device->CreateRootSignature(0, signature_blob->GetBufferPointer(),
		signature_blob->GetBufferSize(), IID_PPV_ARGS(&hitgroup_root_sig)));
}

void RenderDXR::build_empty_global_sig() {
	// Create the empty global root
	std::vector<D3D12_ROOT_PARAMETER> rt_params;

	D3D12_ROOT_SIGNATURE_DESC root_desc = { 0 };
	root_desc.Flags = D3D12_ROOT_SIGNATURE_FLAG_NONE;

	// Create the root signature from the descriptor
	ComPtr<ID3DBlob> signature_blob;
	ComPtr<ID3DBlob> err_blob;
	auto res = D3D12SerializeRootSignature(&root_desc, D3D_ROOT_SIGNATURE_VERSION_1,
		&signature_blob, &err_blob);
	if (FAILED(res)) {
		std::cout << "Failed to serialize root signature: " << err_blob->GetBufferPointer() << "\n";
		throw std::runtime_error("Failed to serialize root signature");
	}

	CHECK_ERR(device->CreateRootSignature(0, signature_blob->GetBufferPointer(),
		signature_blob->GetBufferSize(), IID_PPV_ARGS(&global_root_sig)));
}

void RenderDXR::build_shader_resource_heap() {
	// The resource heap has the pointers/views things to our output image buffer
	// and the top level acceleration structure
	D3D12_DESCRIPTOR_HEAP_DESC heap_desc = { 0 };
	heap_desc.NumDescriptors = 3;
	heap_desc.Type = D3D12_DESCRIPTOR_HEAP_TYPE_CBV_SRV_UAV;
	heap_desc.Flags = D3D12_DESCRIPTOR_HEAP_FLAG_SHADER_VISIBLE;
	CHECK_ERR(device->CreateDescriptorHeap(&heap_desc, IID_PPV_ARGS(&raygen_shader_desc_heap)));
}

void RenderDXR::build_shader_binding_table() {
	// The shader binding table is a table of pointers to the shader code
	// and their respective descriptor heaps
	// An SBT entry is the program ID along with a set of params for the program.
	// the params are either 8 byte pointers (or the example mentions 4 byte constants, how to set or use those?)
	// Furthermore, the stride between elements is specified per-group (ray gen, hit, miss, etc) so it
	// must be padded to the largest size required by any individual entry. Note the order also matters for
	// and should match the instance contribution to hit group index.
	// In this example it's simple: our ray gen program takes a single ptr arg to the rt_shader_res_heap,
	// and our others don't take arguments at all
	// 3 shaders and one that takes a single pointer param (ray-gen). However, each shader
	// binding table in the dispatch rays must have its address start at a 64byte alignment,
	// and use a 32byte stride. So pad these out to meet those requirements by making each
	// entry 64 bytes
<<<<<<< HEAD
	uint32_t sbt_table_size = 6 * D3D12_SHADER_IDENTIFIER_SIZE_IN_BYTES;
=======
	shader_table_entry_size = 2 * D3D12_SHADER_IDENTIFIER_SIZE_IN_BYTES;
	uint32_t sbt_table_size = 3 * shader_table_entry_size;
>>>>>>> d2cb85c6
	// What's the alignment requirement here?
	sbt_table_size += D3D12_RAYTRACING_SHADER_RECORD_BYTE_ALIGNMENT -
		sbt_table_size % D3D12_RAYTRACING_SHADER_RECORD_BYTE_ALIGNMENT;
	
	std::cout << "Shader table entry size: " << shader_table_entry_size << "\n"
		<< "SBT is " << sbt_table_size << " bytes\n";

	ID3D12StateObjectProperties *rt_pipeline_props = nullptr;
	rt_state_object->QueryInterface(&rt_pipeline_props);

	D3D12_HEAP_PROPERTIES props = { 0 };
	props.Type = D3D12_HEAP_TYPE_UPLOAD;
	props.CPUPageProperty = D3D12_CPU_PAGE_PROPERTY_UNKNOWN;
	props.MemoryPoolPreference = D3D12_MEMORY_POOL_UNKNOWN;

	D3D12_RESOURCE_DESC res_desc = { 0 };
	res_desc.Dimension = D3D12_RESOURCE_DIMENSION_BUFFER;
	res_desc.Width = sbt_table_size;
	res_desc.Height = 1;
	res_desc.DepthOrArraySize = 1;
	res_desc.MipLevels = 1;
	res_desc.Format = DXGI_FORMAT_UNKNOWN;
	res_desc.SampleDesc.Count = 1;
	res_desc.SampleDesc.Quality = 0;
	res_desc.Layout = D3D12_TEXTURE_LAYOUT_ROW_MAJOR;
	res_desc.Flags = D3D12_RESOURCE_FLAG_NONE;

	// Place the vertex data in an upload heap first, then do a GPU-side copy
	// into a default heap (resident in VRAM)
	CHECK_ERR(device->CreateCommittedResource(&props, D3D12_HEAP_FLAG_NONE,
		&res_desc, D3D12_RESOURCE_STATE_GENERIC_READ,
		nullptr, IID_PPV_ARGS(&shader_table)));

	// Map the SBT and write our shader data and param info to it
	uint8_t *sbt_map = nullptr;
	CHECK_ERR(shader_table->Map(0, nullptr, reinterpret_cast<void**>(&sbt_map)));

	// First we write the ray-gen shader identifier, followed by the ptr to its descriptor heap
	std::memcpy(sbt_map, rt_pipeline_props->GetShaderIdentifier(L"RayGen"),
		D3D12_SHADER_IDENTIFIER_SIZE_IN_BYTES);
<<<<<<< HEAD

	D3D12_GPU_DESCRIPTOR_HANDLE desc_heap_handle = shader_desc_heap->GetGPUDescriptorHandleForHeapStart();;
	std::memcpy(sbt_map + D3D12_SHADER_IDENTIFIER_SIZE_IN_BYTES,
		&desc_heap_handle, sizeof(D3D12_GPU_DESCRIPTOR_HANDLE));
	// Each entry must start at an alignment of 32bytes, so offset by the required alignment
	sbt_map += 2 * D3D12_RAYTRACING_SHADER_RECORD_BYTE_ALIGNMENT;
=======
	{
		D3D12_GPU_DESCRIPTOR_HANDLE desc_heap_handle =
			raygen_shader_desc_heap->GetGPUDescriptorHandleForHeapStart();
		// It seems like writing this for the ray gen shader in the table isn't needed?
		std::memcpy(sbt_map + D3D12_SHADER_IDENTIFIER_SIZE_IN_BYTES,
			&desc_heap_handle, sizeof(D3D12_GPU_DESCRIPTOR_HANDLE));
	}
	// Each entry must start at an alignment of 32bytes, so offset by the required alignment
	sbt_map += shader_table_entry_size;
>>>>>>> d2cb85c6

	std::memcpy(sbt_map, rt_pipeline_props->GetShaderIdentifier(L"Miss"),
		D3D12_SHADER_IDENTIFIER_SIZE_IN_BYTES);
	// Nothing after for the miss shader, but must pad to alignment
	sbt_map += shader_table_entry_size;

	std::memcpy(sbt_map, rt_pipeline_props->GetShaderIdentifier(L"HitGroup"),
		D3D12_SHADER_IDENTIFIER_SIZE_IN_BYTES);
	{
		D3D12_GPU_VIRTUAL_ADDRESS gpu_handle = vertex_buf->GetGPUVirtualAddress();
		std::memcpy(sbt_map + D3D12_SHADER_IDENTIFIER_SIZE_IN_BYTES,
			&gpu_handle, sizeof(D3D12_GPU_DESCRIPTOR_HANDLE));

		gpu_handle = index_buf->GetGPUVirtualAddress();
		std::memcpy(sbt_map + D3D12_SHADER_IDENTIFIER_SIZE_IN_BYTES + sizeof(D3D12_GPU_VIRTUAL_ADDRESS),
			&gpu_handle, sizeof(D3D12_GPU_DESCRIPTOR_HANDLE));
	}

	shader_table->Unmap(0, nullptr);
}

void RenderDXR::update_view_parameters(const glm::vec3 &pos, const glm::vec3 &dir,
	const glm::vec3 &up, const float fovy) {
	// TODO: Some doc mentioned you can also send 4byte constants directly in the shader table
	// having them embedded like that might be nice for the camera parameters, but how
	// does that get setup? How much difference would it make?
	glm::vec2 img_plane_size;
	img_plane_size.y = 2.f * std::tan(glm::radians(0.5f * fovy));
	img_plane_size.x = img_plane_size.y * static_cast<float>(img_dims.x) / img_dims.y;

	const glm::vec3 dir_du = glm::normalize(glm::cross(dir, up)) * img_plane_size.x;
	const glm::vec3 dir_dv = glm::normalize(glm::cross(dir_du, dir)) * img_plane_size.y;
	const glm::vec3 dir_top_left = dir - 0.5f * dir_du - 0.5f * dir_dv;

	glm::vec4 *buf = nullptr;
	D3D12_RANGE range = { 0 };
	CHECK_ERR(view_param_buf->Map(0, &range, reinterpret_cast<void**>(&buf)));
	buf[0] = glm::vec4(pos, 0.f);
	buf[1] = glm::vec4(dir_du, 0.f);
	buf[2] = glm::vec4(dir_dv, 0.f);
	buf[3] = glm::vec4(dir_top_left, 0.f);
	view_param_buf->Unmap(0, nullptr);
}

void RenderDXR::update_descriptor_heap() {
	{
		D3D12_CPU_DESCRIPTOR_HANDLE heap_handle =
			raygen_shader_desc_heap->GetCPUDescriptorHandleForHeapStart();

		D3D12_UNORDERED_ACCESS_VIEW_DESC uav_desc = { 0 };
		uav_desc.ViewDimension = D3D12_UAV_DIMENSION_TEXTURE2D;
		device->CreateUnorderedAccessView(render_target.Get(), nullptr, &uav_desc, heap_handle);

		// Write the TLAS after the output image in the heap
		heap_handle.ptr += device->GetDescriptorHandleIncrementSize(D3D12_DESCRIPTOR_HEAP_TYPE_CBV_SRV_UAV);
		D3D12_SHADER_RESOURCE_VIEW_DESC tlas_desc = { 0 };
		tlas_desc.Format = DXGI_FORMAT_UNKNOWN;
		tlas_desc.ViewDimension = D3D12_SRV_DIMENSION_RAYTRACING_ACCELERATION_STRUCTURE;
		tlas_desc.Shader4ComponentMapping = D3D12_DEFAULT_SHADER_4_COMPONENT_MAPPING;
		tlas_desc.RaytracingAccelerationStructure.Location = top_level_as->GetGPUVirtualAddress();
		device->CreateShaderResourceView(nullptr, &tlas_desc, heap_handle);

		// Write the view params constants buffer
		heap_handle.ptr += device->GetDescriptorHandleIncrementSize(D3D12_DESCRIPTOR_HEAP_TYPE_CBV_SRV_UAV);
		D3D12_CONSTANT_BUFFER_VIEW_DESC cbv_desc = { 0 };
		cbv_desc.BufferLocation = view_param_buf->GetGPUVirtualAddress();
		cbv_desc.SizeInBytes = 4 * sizeof(glm::vec4);
		// Align size
		cbv_desc.SizeInBytes += D3D12_CONSTANT_BUFFER_DATA_PLACEMENT_ALIGNMENT -
			cbv_desc.SizeInBytes % D3D12_CONSTANT_BUFFER_DATA_PLACEMENT_ALIGNMENT;
		device->CreateConstantBufferView(&cbv_desc, heap_handle);
		heap_handle.ptr += device->GetDescriptorHandleIncrementSize(D3D12_DESCRIPTOR_HEAP_TYPE_CBV_SRV_UAV);
	}
}

void RenderDXR::sync_gpu() {
	// Sync with the fence to wait for the assets to upload
	const uint64_t signal_val = fence_value++;
	CHECK_ERR(cmd_queue->Signal(fence.Get(), signal_val));

	if (fence->GetCompletedValue() < signal_val) {
		CHECK_ERR(fence->SetEventOnCompletion(signal_val, fence_evt));
		WaitForSingleObject(fence_evt, INFINITE);
	}
	++fence_value;
}<|MERGE_RESOLUTION|>--- conflicted
+++ resolved
@@ -903,12 +903,9 @@
 	// binding table in the dispatch rays must have its address start at a 64byte alignment,
 	// and use a 32byte stride. So pad these out to meet those requirements by making each
 	// entry 64 bytes
-<<<<<<< HEAD
-	uint32_t sbt_table_size = 6 * D3D12_SHADER_IDENTIFIER_SIZE_IN_BYTES;
-=======
 	shader_table_entry_size = 2 * D3D12_SHADER_IDENTIFIER_SIZE_IN_BYTES;
 	uint32_t sbt_table_size = 3 * shader_table_entry_size;
->>>>>>> d2cb85c6
+
 	// What's the alignment requirement here?
 	sbt_table_size += D3D12_RAYTRACING_SHADER_RECORD_BYTE_ALIGNMENT -
 		sbt_table_size % D3D12_RAYTRACING_SHADER_RECORD_BYTE_ALIGNMENT;
@@ -949,14 +946,6 @@
 	// First we write the ray-gen shader identifier, followed by the ptr to its descriptor heap
 	std::memcpy(sbt_map, rt_pipeline_props->GetShaderIdentifier(L"RayGen"),
 		D3D12_SHADER_IDENTIFIER_SIZE_IN_BYTES);
-<<<<<<< HEAD
-
-	D3D12_GPU_DESCRIPTOR_HANDLE desc_heap_handle = shader_desc_heap->GetGPUDescriptorHandleForHeapStart();;
-	std::memcpy(sbt_map + D3D12_SHADER_IDENTIFIER_SIZE_IN_BYTES,
-		&desc_heap_handle, sizeof(D3D12_GPU_DESCRIPTOR_HANDLE));
-	// Each entry must start at an alignment of 32bytes, so offset by the required alignment
-	sbt_map += 2 * D3D12_RAYTRACING_SHADER_RECORD_BYTE_ALIGNMENT;
-=======
 	{
 		D3D12_GPU_DESCRIPTOR_HANDLE desc_heap_handle =
 			raygen_shader_desc_heap->GetGPUDescriptorHandleForHeapStart();
@@ -966,7 +955,6 @@
 	}
 	// Each entry must start at an alignment of 32bytes, so offset by the required alignment
 	sbt_map += shader_table_entry_size;
->>>>>>> d2cb85c6
 
 	std::memcpy(sbt_map, rt_pipeline_props->GetShaderIdentifier(L"Miss"),
 		D3D12_SHADER_IDENTIFIER_SIZE_IN_BYTES);
